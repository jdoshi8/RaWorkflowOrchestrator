--- conflicted
+++ resolved
@@ -984,11 +984,7 @@
 
     def tearDown(self):
         self.session.query(models.Connection) \
-<<<<<<< HEAD
-            .filter(models.Connection.conn_id == self.CONN_ID).delete()
-=======
                     .filter(models.Connection.conn_id == self.CONN_ID).delete()
->>>>>>> 156df2fa
         self.session.commit()
         self.session.close()
         super(TestConnectionModelView, self).tearDown()
@@ -1018,8 +1014,6 @@
             0
         )
 
-<<<<<<< HEAD
-=======
     def test_create_extras(self):
         data = self.CONN.copy()
         data.update({
@@ -1121,7 +1115,6 @@
         self.assertIn('example_xcom', stats)
         self.assertNotIn('example_subdag_operator', stats)
 
->>>>>>> 156df2fa
 
 if __name__ == '__main__':
     unittest.main()