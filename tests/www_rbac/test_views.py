--- conflicted
+++ resolved
@@ -37,8 +37,8 @@
 from werkzeug.test import Client
 from werkzeug.wrappers import BaseResponse
 
+from airflow import configuration as conf
 from airflow import models, settings
-from airflow.configuration import conf
 from airflow.config_templates.airflow_local_settings import DEFAULT_LOGGING_CONFIG
 from airflow.jobs import BaseJob
 from airflow.models import BaseOperator, Connection, DAG, DagRun, TaskInstance
@@ -168,8 +168,6 @@
         self.assertEqual(response.status_code, 200)
         with create_session() as session:
             conn = session.query(Connection).filter(Connection.conn_id == self.CONN_ID).one()
-<<<<<<< HEAD
-=======
 
         self.assertEqual(conn.extra_dejson['extra__google_cloud_platform__num_retries'], 2)
 
@@ -178,15 +176,7 @@
                                data=self.CONN,
                                follow_redirects=True)
         self.assertEqual(200, resp.status_code)
->>>>>>> 11d8c85b
-
-        self.assertEqual(conn.extra_dejson['extra__google_cloud_platform__num_retries'], 2)
-
-    def test_get_form(self):
-        resp = self.client.get('/connection/add',
-                               data=self.CONN,
-                               follow_redirects=True)
-        self.assertEqual(200, resp.status_code)
+
 
 class TestVariableModelView(TestBase):
     def setUp(self):
