--- conflicted
+++ resolved
@@ -292,12 +292,7 @@
     'qds-sdk>=1.9.6',
     'rednose',
     'requests_mock',
-<<<<<<< HEAD
-    'flake8>=3.6.0',
-    'flake8-colors',
-=======
     'yamllint'
->>>>>>> 11d8c85b
 ]
 ############################################################################################################
 # IMPORTANT NOTE!!!!!!!!!!!!!!!
@@ -355,7 +350,6 @@
             'cached_property~=1.5',
             'colorlog==4.0.2',
             'configparser>=3.5.0, <3.6.0',
-            'colorlog==4.0.2',
             'croniter>=0.3.17, <0.4',
             'dill>=0.2.2, <0.4',
             'enum34~=1.1.6;python_version<"3.4"',
@@ -373,11 +367,8 @@
             'iso8601>=0.1.12',
             'json-merge-patch==0.2',
             'jinja2>=2.10.1, <2.11.0',
-<<<<<<< HEAD
+            'lazy_object_proxy~=1.3',
             'lxml>=4.0.0',
-=======
-            'lazy_object_proxy~=1.3',
->>>>>>> 11d8c85b
             'markdown>=2.5.2, <3.0',
             'marshmallow-sqlalchemy>=0.16.1, <0.19.0',
             'pandas>=0.17.1, <1.0.0',
