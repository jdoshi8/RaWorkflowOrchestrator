--- conflicted
+++ resolved
@@ -22,16 +22,14 @@
 import codecs
 import copy
 import datetime as dt
+from io import BytesIO
 import itertools
 import json
 import logging
 import math
 import os
-<<<<<<< HEAD
 import configparser as CP
-=======
 import pickle
->>>>>>> 156df2fa
 import traceback
 from collections import defaultdict
 from datetime import timedelta
@@ -43,7 +41,7 @@
 import sqlalchemy as sqla
 from flask import (
     abort, jsonify, redirect, url_for, request, Markup, Response,
-    current_app, render_template, make_response)
+    current_app, render_template, make_response, send_file)
 from flask import flash
 from flask_admin import BaseView, expose, AdminIndexView
 from flask_admin.actions import action
@@ -3429,16 +3427,10 @@
         """
         Default filters for model
         """
-<<<<<<< HEAD
         return super(DagModelView, self) \
             .get_count_query() \
             .filter(models.DagModel.is_active) \
             .filter(~models.DagModel.is_subdag)
-=======
-        return super(DagModelView, self)\
-            .get_count_query()\
-            .filter(models.DagModel.is_active)\
-            .filter(~models.DagModel.is_subdag)
 
     def edit_form(self, obj=None):
         # Ensure that disabled fields aren't overwritten
@@ -3450,5 +3442,4 @@
         for fld in form:
             if self.form_widget_args.get(fld.name, {}).get('disabled'):
                 fld.data = getattr(obj, fld.name)
-        return form
->>>>>>> 156df2fa
+        return form