--- conflicted
+++ resolved
@@ -125,24 +125,6 @@
         av(vs.XComView(
             models.XCom, Session, name="XComs", category="Admin"))
 
-<<<<<<< HEAD
-=======
-        if "dev" in version.version:
-            airflow_doc_site = "https://airflow.readthedocs.io/en/latest"
-        else:
-            airflow_doc_site = 'https://airflow.apache.org/docs/{}'.format(version.version)
-
-        admin.add_link(base.MenuLink(
-            category='Docs', name='Documentation',
-            url=airflow_doc_site))
-        admin.add_link(
-            base.MenuLink(category='Docs',
-                          name='GitHub',
-                          url='https://github.com/apache/airflow'))
-
-        av(vs.VersionView(name='Version', category="About"))
-
->>>>>>> 156df2fa
         av(vs.DagRunModelView(
             models.DagRun, Session, name="DAG Runs", category="Browse"))
         av(vs.DagModelView(models.DagModel, Session, name=None))
