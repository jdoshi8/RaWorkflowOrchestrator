--- conflicted
+++ resolved
@@ -362,17 +362,13 @@
     var task_id = '';
     var execution_date = '';
     var subdag_id = '';
-<<<<<<< HEAD
     var rundag_id = '';
-    function call_modal(t, d, try_numbers, sd, run_dag_id, rd) {
-=======
     var show_es_logs = false;
     {% if show_external_logs is defined %}
       show_es_logs = '{{ show_external_logs }}' == "True";
     {% endif %}
 
-    function call_modal(t, d, try_numbers, sd) {
->>>>>>> 156df2fa
+    function call_modal(t, d, try_numbers, sd, run_dag_id, rd) {
       task_id = t;
       loc = String(window.location);
       $("#btn_filter").on("click", function(){
@@ -391,20 +387,16 @@
           $("#div_btn_subdag").show();
           subdag_id = "{{ dag.dag_id }}."+t;
       }
-<<<<<<< HEAD
       if (rundag_id === undefined)
           $("#div_btn_rundag").hide();
       else {
           $("#div_btn_rundag").show();
           rundag_id = run_dag_id;
       }
-      if (try_numbers > 0)
-=======
 
       $("#dag_dl_logs").hide();
       $("#dag_es_logs").hide();
       if (try_numbers > 0) {
->>>>>>> 156df2fa
           $("#dag_dl_logs").show();
           if (show_es_logs) {
               $("#dag_es_logs").show();
