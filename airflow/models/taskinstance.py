--- conflicted
+++ resolved
@@ -31,14 +31,10 @@
 from urllib.parse import quote
 
 import dill
-<<<<<<< HEAD
-from sqlalchemy import Column, String, Float, Integer, PickleType, Index, func, Text
-=======
 import lazy_object_proxy
 import pendulum
 from six.moves.urllib.parse import quote_plus
-from sqlalchemy import Column, String, Float, Integer, PickleType, Index, func
->>>>>>> 11d8c85b
+from sqlalchemy import Column, String, Float, Integer, PickleType, Index, func, Text
 from sqlalchemy.orm import reconstructor
 from sqlalchemy.orm.session import Session
 
