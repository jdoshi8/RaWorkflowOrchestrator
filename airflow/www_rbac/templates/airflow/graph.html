{#
  Licensed to the Apache Software Foundation (ASF) under one or more
  contributor license agreements.  See the NOTICE file distributed with
  this work for additional information regarding copyright ownership.
  The ASF licenses this file to You under the Apache License, Version 2.0
  (the "License"); you may not use this file except in compliance with
  the License.  You may obtain a copy of the License at

    http://www.apache.org/licenses/LICENSE-2.0

  Unless required by applicable law or agreed to in writing, software
  distributed under the License is distributed on an "AS IS" BASIS,
  WITHOUT WARRANTIES OR CONDITIONS OF ANY KIND, either express or implied.
  See the License for the specific language governing permissions and
  limitations under the License.

#}
{% extends "airflow/dag.html" %}

{% block title %}Airflow - DAGs{% endblock %}

{% block head_css %}
{{ super() }}
<link rel="stylesheet" type="text/css" href="{{ url_for('static', filename='css/graph.css') }}">
{% endblock %}

{% block content %}
{{ super() }}
{% if doc_md %}
<div class="rich_doc" style="margin-bottom: 15px;">{{ doc_md|safe }}</div>
{% endif %}
<div class="form-inline">
  <form method="get" style="float:left;">
    {{ state_token }}
    Base date: {{ form.base_date(class_="form-control") }}
    Number of runs: {{ form.num_runs(class_="form-control") }}
    Run:
    {{ form.execution_date(class_="form-control") | safe }}
    Layout:
    {{ form.arrange(class_="form-control") | safe }}
    <input type="hidden" name="root" value="{{ root }}">
    <input type="hidden" value="{{ dag.dag_id }}" name="dag_id">
    <input name="_csrf_token" type="hidden" value="{{ csrf_token() }}">
    <input type="submit" value="Go" class="btn btn-default">
  </form>
  <div class="input-group" style="float: right;">
    <input type="text" id="searchbox" class="form-control" placeholder="Search for..." onenter="null">
  </div>
  <div style="clear: both;"></div>
</div>
<hr/>
<div>
  {% for op in operators %}
  <div class="legend_item" style="border-width:1px;float:left;background:{{ op.ui_color }};color:{{ op.ui_fgcolor }};">
      {{ op.task_type }}
  </div>
  {% endfor %}

  <div>
    <div class="legend_item state" style="border-color:white;">no_status</div>
    <div class="legend_item state" style="border-color:grey;">queued</div>
    <div class="legend_item state" style="border-color:gold;">up_for_retry</div>
    <div class="legend_item state" style="border-color:turquoise;">up_for_reschedule</div>
    <div class="legend_item state" style="border-color:pink;">skipped</div>
    <div class="legend_item state" style="border-color:red;">failed</div>
    <div class="legend_item state" style="border-color:lime;">running</div>
    <div class="legend_item state" style="border-color:green;">success</div>
  </div>
  <div style="clear:both;"></div>
</div>
<div id="error" style="display: none; margin-top: 10px;" class="alert alert-danger" role="alert">
  <span class="glyphicon glyphicon-exclamation-sign" aria-hidden="true"></span>
  <span id="error_msg">Oops.</span>
</div>
<hr style="margin-bottom: 0px;"/>
<button class="btn btn-default pull-right" id="refresh_button">
  <span class="glyphicon glyphicon-refresh" aria-hidden="true"></span>
</button>
<div id="svg_container">

  <svg width="{{ width }}" height="{{ height }}">
    <g id='dig' transform="translate(20,20)"/>
    <filter id="blur-effect-1">
    <feGaussianBlur stdDeviation="3" />
    </filter>
  </svg>
  <img id="loading" alt="spinner" src="{{ url_for('static', filename='loading.gif') }}">
</div>
<hr>
{% endblock %}

{% block tail %}
{{ super() }}

<script src="{{ url_for_asset('d3.min.js') }}"></script>
<script src="{{ url_for_asset('dagre-d3.min.js') }}"></script>
<script src="{{ url_for_asset('d3-tip.js') }}"></script>
<script>

    var highlight_color = "#000000";
    var upstream_color = "#2020A0";
    var downstream_color = "#0000FF";
    var initialStrokeWidth = '3px';
    var highlightStrokeWidth = '5px';

    var nodes = {{ nodes|tojson|safe }};
    var edges = {{ edges|tojson|safe }};
    var execution_date = "{{ execution_date }}";
    var arrange = "{{ arrange }}";

    // Below variables are being used in dag.js
    var tasks = {{ tasks|tojson|safe }};
    var task_instances = {{ task_instances|tojson|safe }};
    var getTaskInstanceURL = "{{ url_for('Airflow.task_instances') }}" +
      "?dag_id=" + encodeURIComponent(dag_id) + "&execution_date=" +
      encodeURIComponent(execution_date);

    var duration = 500;
    var stateFocusMap = {
        'success': false,
        'running':false,
        'failed':false,
        'skipped': false,
        'up_for_reschedule': false,
        'up_for_retry': false,
        'queued': false,
        'no_status': false
    };
    const taskTip = d3.tip()
      .attr('class', 'tooltip d3-tip')
      .html(function(toolTipHtml) {
        return toolTipHtml;
      });

    // Preparation of DagreD3 data structures
    var g = new dagreD3.graphlib.Graph().setGraph({
        nodesep: 15,
        ranksep: 15,
        rankdir: arrange,
      })
      .setDefaultEdgeLabel(function() { return { lineInterpolate: 'basis' } });

    // Set all nodes and styles
    nodes.forEach(function(node) {
      g.setNode(node.id, node.value)
    });

    // Set edges
    edges.forEach(function(edge) {
      g.setEdge(edge.source_id, edge.target_id)
    });

    var render = dagreD3.render(),
      svg = d3.select("svg"),
      innerSvg = d3.select("svg g");

    innerSvg.call(render, g);
    innerSvg.call(taskTip);

    function setUpZoomSupport() {
      // Set up zoom support for Graph
      var zoom = d3.behavior.zoom().on("zoom", function() {
            innerSvg.attr("transform", "translate(" + d3.event.translate + ")" +
                                        "scale(" + d3.event.scale + ")");
          });
      svg.call(zoom);
    }

    // Centering the DAG on load (Not implemented yet)
    // https://github.com/dagrejs/dagre-d3/issues/245

    setUpZoomSupport();
    inject_node_ids(tasks);

    d3.selectAll("g.node").on("click", function(d){
        task = tasks[d];
        if (d in task_instances)
            try_number = task_instances[d].try_number;
        else
            try_number = 0;

        if (task.task_type == "SubDagOperator")
<<<<<<< HEAD
            call_modal(d, execution_date, try_number, true);
        else if (task.task_type == "DagOperator" || task.task_type == "SkippableDagOperator") {
            call_modal(d, execution_date, try_number, false, task.run_dag_id,  true);
        }
=======
            call_modal(d, execution_date, task.extra_links, try_number, true);
>>>>>>> 156df2fa
        else
            call_modal(d, execution_date, task.extra_links, try_number, undefined);
    });


    function highlight_nodes(nodes, color) {
        nodes.forEach (function (nodeid) {
            my_node = d3.select('#' + nodeid).node().parentNode;
            d3.select(my_node).selectAll("rect").style("stroke", color) ;
        })
    }

    d3.selectAll("g.node").on("mouseover", function(d){
        d3.select(this).selectAll("rect").style("stroke", highlight_color) ;
        highlight_nodes(g.predecessors(d), upstream_color);
        highlight_nodes(g.successors(d), downstream_color)

    });

    d3.selectAll("g.node").on("mouseout", function(d){
        d3.select(this).selectAll("rect").style("stroke", null) ;
        highlight_nodes(g.predecessors(d), null)
        highlight_nodes(g.successors(d), null)
    });


    {% if blur %}
    d3.selectAll("text").attr("class", "blur");
    {% endif %}

    d3.selectAll("div.legend_item.state")
        .style("cursor", "pointer")
        .on("mouseover", function(){
            if(!stateIsSet()){
                state = d3.select(this).text();
                focusState(state);
            }
        })
        .on("mouseout", function(){
            if(!stateIsSet()){
                clearFocus();
            }
        });

    d3.selectAll("div.legend_item.state")
        .on("click", function(){
            state = d3.select(this).text();
            color = d3.select(this).style("border-color");

            if (!stateFocusMap[state]){
                clearFocus();
                focusState(state, this, color);
                setFocusMap(state);

            } else {
                clearFocus();
                setFocusMap();
            }
        });

    d3.select("#searchbox").on("keyup", function(){
        var s = document.getElementById("searchbox").value;
        var match = null;

        if (stateIsSet){
            clearFocus();
            setFocusMap();
        }

        d3.selectAll("g.nodes g.node").filter(function(d, i){
            if (s==""){
                d3.select("g.edgePaths")
                    .transition().duration(duration)
                    .style("opacity", 1);
                d3.select(this)
                    .transition().duration(duration)
                    .style("opacity", 1)
                    .selectAll("rect")
                    .style("stroke-width", initialStrokeWidth);
            }
            else{
                d3.select("g.edgePaths")
                    .transition().duration(duration)
                    .style("opacity", 0.2);
                if (d.indexOf(s) > -1) {
                    if (!match)
                        match = this;
                    d3.select(this)
                        .transition().duration(duration)
                        .style("opacity", 1)
                        .selectAll("rect")
                        .style("stroke-width", highlightStrokeWidth);
                }
                else {
                    d3.select(this)
                        .transition()
                        .style("opacity", 0.2).duration(duration)
                        .selectAll("rect")
                        .style("stroke-width", initialStrokeWidth);
                }
            }
        });

        // This moves the matched node in the center of the graph area
        // ToDo: Should we keep this here as it has no added value
        // and does not fit the graph on small screens, and has to scroll
        if(match) {
            var transform = d3.transform(d3.select(match).attr("transform"));
            transform.translate = [
                -transform.translate[0] + 520,
                -(transform.translate[1] - 400)
            ];
            transform.scale = [1, 1];

            d3.select("g.zoom")
                .transition()
                .attr("transform", transform.toString());
            innerSvg.attr("transform", "translate(" + transform.translate + ")" +
                                        "scale(1)");
        }
    });


    // Injecting ids to be used for parent/child highlighting
    // Separated from update_node_states since it must work even
    // when there is no valid task instance available
    function inject_node_ids(tasks) {
        $.each(tasks, function(task_id, task) {
            if(task.description != null) {
                $('tspan').filter(function(index) { return $(this).text() === task_id; })
                    .parent().parent().parent()
                    .attr("id", task_id)
                    .attr("data-toggle", "tooltip")
                    .attr("data-original-title", function(d) {
                        tt = "";
                        tt += "Description:" + escapeHtml(task.description) + "<br>";
                        return tt;
                    });
            }
            else {
                $('tspan').filter(function(index) { return $(this).text() === task_id; })
                    .parent().parent().parent()
                    .attr("id", task_id)
            }
        });
    }

    function clearFocus(){
        d3.selectAll("g.node")
            .transition(duration)
            .style("opacity", 1);
        d3.selectAll("g.node rect")
            .transition(duration)
            .style("stroke-width", initialStrokeWidth);
        d3.select("g.edgePaths")
            .transition().duration(duration)
            .style("opacity", 1);
        d3.selectAll("div.legend_item.state")
            .style("background-color", null);
    }

    function focusState(state, node, color){
        d3.selectAll("g.node")
            .transition(duration)
            .style("opacity", 0.2);
        d3.selectAll("g.node."+state)
            .transition(duration)
            .style("opacity", 1);
        d3.selectAll("g.node." + state + " rect")
            .transition(duration)
            .style("stroke-width", highlightStrokeWidth)
            .style("opacity", 1);
        d3.select("g.edgePaths")
            .transition().duration(duration)
            .style("opacity", 0.2);
        d3.select(node)
            .style("background-color", color);
    }

    function setFocusMap(state){
        for (var key in stateFocusMap){
                stateFocusMap[key] = false;
        }
        if(state != null){
            stateFocusMap[state] = true;
        }
    }

    function stateIsSet(){
        for (var key in stateFocusMap){
            if (stateFocusMap[key]){
                return true
            }
        }
        return false
    }
</script>
<script src="{{ url_for_asset('graph.js') }}"></script>


{% endblock %}<|MERGE_RESOLUTION|>--- conflicted
+++ resolved
@@ -180,14 +180,10 @@
             try_number = 0;
 
         if (task.task_type == "SubDagOperator")
-<<<<<<< HEAD
-            call_modal(d, execution_date, try_number, true);
+            call_modal(d, execution_date, task.extra_links, try_number, true);
         else if (task.task_type == "DagOperator" || task.task_type == "SkippableDagOperator") {
-            call_modal(d, execution_date, try_number, false, task.run_dag_id,  true);
-        }
-=======
-            call_modal(d, execution_date, task.extra_links, try_number, true);
->>>>>>> 156df2fa
+            call_modal(d, execution_date, task.extra_links, try_number, false, task.run_dag_id,  true);
+        }
         else
             call_modal(d, execution_date, task.extra_links, try_number, undefined);
     });
