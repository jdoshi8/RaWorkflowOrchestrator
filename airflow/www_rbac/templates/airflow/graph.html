--- conflicted
+++ resolved
@@ -173,14 +173,10 @@
             try_number = 0;
 
         if (task.task_type == "SubDagOperator")
-<<<<<<< HEAD
-            call_modal(d, execution_date, task_instances[d].try_number, true);
+            call_modal(d, execution_date, try_number, true);
         else if (task.task_type == "DagOperator") {
-            call_modal(d, execution_date, task_instances[d].try_number, false, task.run_dag_id,  true);
-        }
-=======
-            call_modal(d, execution_date, try_number, true);
->>>>>>> cec54947
+            call_modal(d, execution_date, try_number, false, task.run_dag_id,  true);
+        }
         else
             call_modal(d, execution_date, try_number);
     });
