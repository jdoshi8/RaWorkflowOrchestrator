{#
#
# Licensed to the Apache Software Foundation (ASF) under one
# or more contributor license agreements.  See the NOTICE file
# distributed with this work for additional information
# regarding copyright ownership.  The ASF licenses this file
# to you under the Apache License, Version 2.0 (the
# "License"); you may not use this file except in compliance
# with the License.  You may obtain a copy of the License at
#
#   http://www.apache.org/licenses/LICENSE-2.0
#
# Unless required by applicable law or agreed to in writing,
# software distributed under the License is distributed on an
# "AS IS" BASIS, WITHOUT WARRANTIES OR CONDITIONS OF ANY
# KIND, either express or implied.  See the License for the
# specific language governing permissions and limitations
# under the License.
#
#}
{% extends "airflow/master.html" %}

{% block content %}
<<<<<<< HEAD
{{ super() }}
<h2>{{ title }}</h2>
{% set version_label = 'Version' %}
{% if airflow_version %}
<h4>{{ version_label }} : {{ airflow_version }}</a></h4>
{% else %}
<h4>{{ version_label }} : Not Available</h4>
{% endif %}
<hr>
=======
    {{ super() }}
    <h2>{{ title }}</h2>
  {% set version_label = 'Version' %}
    {% if airflow_version %}
        <h4>{{ version_label }} : <a href="https://pypi.python.org/pypi/apache-airflow/{{ airflow_version }}">{{ airflow_version }}</a></h4>
    {% else %}
        <h4>{{ version_label }} : Not Available</h4>
    {% endif %}
  <h4>Git Version :{% if git_version %} {{ git_version }} {% else %} Not Available {% endif %}</h4>
    <hr>
>>>>>>> 11d8c85b

{% endblock %}<|MERGE_RESOLUTION|>--- conflicted
+++ resolved
@@ -21,27 +21,15 @@
 {% extends "airflow/master.html" %}
 
 {% block content %}
-<<<<<<< HEAD
-{{ super() }}
-<h2>{{ title }}</h2>
-{% set version_label = 'Version' %}
-{% if airflow_version %}
+    {{ super() }}
+    <h2>{{ title }}</h2>
+  {% set version_label = 'Version' %}
+    {% if airflow_version %}
 <h4>{{ version_label }} : {{ airflow_version }}</a></h4>
 {% else %}
 <h4>{{ version_label }} : Not Available</h4>
 {% endif %}
+    {% endif %}
 <hr>
-=======
-    {{ super() }}
-    <h2>{{ title }}</h2>
-  {% set version_label = 'Version' %}
-    {% if airflow_version %}
-        <h4>{{ version_label }} : <a href="https://pypi.python.org/pypi/apache-airflow/{{ airflow_version }}">{{ airflow_version }}</a></h4>
-    {% else %}
-        <h4>{{ version_label }} : Not Available</h4>
-    {% endif %}
-  <h4>Git Version :{% if git_version %} {{ git_version }} {% else %} Not Available {% endif %}</h4>
-    <hr>
->>>>>>> 11d8c85b
 
 {% endblock %}