--- conflicted
+++ resolved
@@ -18,7 +18,6 @@
 # under the License.
 #
 
-from flask_appbuilder.security.manager import BaseSecurityManager
 from flask import g
 from flask_appbuilder.security.sqla import models as sqla_models
 from flask_appbuilder.security.sqla.manager import SecurityManager
@@ -30,155 +29,6 @@
 from airflow.utils.db import provide_session
 from airflow.utils.log.logging_mixin import LoggingMixin
 
-<<<<<<< HEAD
-###########################################################################
-#                               VIEW MENUS
-###########################################################################
-VIEWER_VMS = {
-    'Airflow',
-    'DagModelView',
-    'Browse',
-    'DAG Runs',
-    'DagRunModelView',
-    'Task Instances',
-    'TaskInstanceModelView',
-    'SLA Misses',
-    'SlaMissModelView',
-    'Jobs',
-    'JobModelView',
-    'Logs',
-    'LogModelView',
-    'Docs',
-    'Documentation',
-    'Github',
-    'About',
-    'Version',
-    'VersionView',
-}
-
-USER_VMS = VIEWER_VMS
-
-OP_VMS = {
-    'Admin',
-    'Configurations',
-    'ConfigurationView',
-    'Connections',
-    'ConnectionModelView',
-    'Pools',
-    'PoolModelView',
-    'Variables',
-    'VariableModelView',
-    'XComs',
-    'XComModelView',
-}
-
-DEV_VMS = {
-    'Developer',
-    'Manage DAG',
-    'AddDagView',
-    'Code Artifacts',
-    'CodeArtifactView',
-    'Jupyter Notebook',
-    'JupyterNotebookView',
-}
-
-###########################################################################
-#                               PERMISSIONS
-###########################################################################
-
-VIEWER_PERMS = {
-    'menu_access',
-    'can_index',
-    'can_list',
-    'can_show',
-    'can_chart',
-    'can_dag_stats',
-    'can_dag_details',
-    'can_task_stats',
-    'can_code',
-    'can_log',
-    'can_get_logs_with_metadata',
-    'can_tries',
-    'can_graph',
-    'can_tree',
-    'can_task',
-    'can_task_instances',
-    'can_xcom',
-    'can_gantt',
-    'can_landing_times',
-    'can_duration',
-    'can_blocked',
-    'can_rendered',
-    'can_pickle_info',
-    'can_version',
-}
-
-USER_PERMS = {
-    'can_dagrun_clear',
-    'can_run',
-    'can_trigger',
-    'can_add',
-    'can_edit',
-    'can_delete',
-    'can_paused',
-    'can_refresh',
-    'can_success',
-    'muldelete',
-    'set_failed',
-    'set_running',
-    'set_success',
-    'clear',
-    'can_clear',
-}
-
-OP_PERMS = {
-    'can_conf',
-    'can_varimport',
-}
-
-DEV_PERMS = {
-    'menu_access',
-    'can_jupyter_notebook',
-}
-
-# global view-menu for dag-level access
-DAG_VMS = {
-    'all_dags'
-}
-
-DAG_PERMS = {
-    'can_dag_read',
-    'can_dag_edit',
-}
-
-###########################################################################
-#                     DEFAULT ROLE CONFIGURATIONS
-###########################################################################
-
-ROLE_CONFIGS = [
-    {
-        'role': 'Viewer',
-        'perms': VIEWER_PERMS,
-        'vms': VIEWER_VMS | DAG_VMS,
-    },
-    {
-        'role': 'User',
-        'perms': VIEWER_PERMS | USER_PERMS | DAG_PERMS,
-        'vms': VIEWER_VMS | DAG_VMS | USER_VMS,
-    },
-    {
-        'role': 'Op',
-        'perms': VIEWER_PERMS | USER_PERMS | OP_PERMS | DAG_PERMS,
-        'vms': VIEWER_VMS | DAG_VMS | USER_VMS | OP_VMS,
-    },
-    {
-        'role': 'Developer',
-        'perms': VIEWER_PERMS | USER_PERMS | OP_PERMS | DAG_PERMS | DEV_PERMS,
-        'vms': VIEWER_VMS | DAG_VMS | USER_VMS | OP_VMS | DEV_VMS,
-    },
-]
-=======
->>>>>>> 156df2fa
 
 EXISTING_ROLES = {
     'Admin',
@@ -189,12 +39,10 @@
     'Developer',
 }
 
-
 class CoutureSecurity(BaseSecurityManager):
     from airflow.www_rbac.index import CoutureAuthView, CoutureAuthLDAPView
     BaseSecurityManager.authdbview = CoutureAuthView
     BaseSecurityManager.authldapview = CoutureAuthLDAPView
-
 
 class AirflowSecurityManager(SecurityManager, LoggingMixin):
     ###########################################################################
@@ -237,6 +85,16 @@
         'XComs',
         'XComModelView',
     }
+
+DEV_VMS = {
+    'Developer',
+    'Manage DAG',
+    'AddDagView',
+    'Code Artifacts',
+    'CodeArtifactView',
+    'Jupyter Notebook',
+    'JupyterNotebookView',
+}
 
     ###########################################################################
     #                               PERMISSIONS
@@ -292,6 +150,11 @@
         'can_varimport',
     }
 
+DEV_PERMS = {
+    'menu_access',
+    'can_jupyter_notebook',
+}
+
     # global view-menu for dag-level access
     DAG_VMS = {
         'all_dags'
@@ -302,6 +165,7 @@
     }
 
     READ_DAG_PERMS = {
+    'can_dag_read',
         'can_dag_read',
     }
 
@@ -327,6 +191,11 @@
             'perms': VIEWER_PERMS | USER_PERMS | OP_PERMS | DAG_PERMS,
             'vms': VIEWER_VMS | DAG_VMS | USER_VMS | OP_VMS,
         },
+        {
+            'role': 'Developer',
+            'perms': VIEWER_PERMS | USER_PERMS | OP_PERMS | DAG_PERMS | DEV_PERMS,
+            'vms': VIEWER_VMS | DAG_VMS | USER_VMS | OP_VMS | DEV_VMS,
+        },
     ]
 
     def init_role(self, role_name, role_vms, role_perms):
@@ -398,13 +267,8 @@
             return set()
 
         roles = {role.name for role in username.roles}
-<<<<<<< HEAD
         if {'Admin', 'Viewer', 'User', 'Op', 'Developer'} & roles:
-            return DAG_VMS
-=======
-        if {'Admin', 'Viewer', 'User', 'Op'} & roles:
             return self.DAG_VMS
->>>>>>> 156df2fa
 
         user_perms_views = self.get_all_permissions_views()
         # return a set of all dags that the user could access
