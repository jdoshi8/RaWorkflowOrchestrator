# -*- coding: utf-8 -*-
#
# Licensed to the Apache Software Foundation (ASF) under one
# or more contributor license agreements.  See the NOTICE file
# distributed with this work for additional information
# regarding copyright ownership.  The ASF licenses this file
# to you under the Apache License, Version 2.0 (the
# "License"); you may not use this file except in compliance
# with the License.  You may obtain a copy of the License at
#
#   http://www.apache.org/licenses/LICENSE-2.0
#
# Unless required by applicable law or agreed to in writing,
# software distributed under the License is distributed on an
# "AS IS" BASIS, WITHOUT WARRANTIES OR CONDITIONS OF ANY
# KIND, either express or implied.  See the License for the
# specific language governing permissions and limitations
# under the License.
#
import logging
import socket
from typing import Any

import six
from flask import Flask
from flask_appbuilder import AppBuilder, SQLA
from flask_caching import Cache
from flask_wtf.csrf import CSRFProtect
from six.moves.urllib.parse import urlparse
from werkzeug.middleware.proxy_fix import ProxyFix
from werkzeug.middleware.dispatcher import DispatcherMiddleware

from airflow import settings, version
from airflow.configuration import conf
from airflow.logging_config import configure_logging
from airflow.www_rbac.static_config import configure_manifest_files

app = None  # type: Any
appbuilder = None
csrf = CSRFProtect()

log = logging.getLogger(__name__)

def create_app(config=None, session=None, testing=False, app_name="Workflow"):
    global app, appbuilder
    app = Flask(__name__)
    if conf.getboolean('webserver', 'ENABLE_PROXY_FIX'):
        app.wsgi_app = ProxyFix(
            app.wsgi_app,
            num_proxies=conf.get("webserver", "PROXY_FIX_NUM_PROXIES", fallback=None),
            x_for=conf.get("webserver", "PROXY_FIX_X_FOR", fallback=1),
            x_proto=conf.get("webserver", "PROXY_FIX_X_PROTO", fallback=1),
            x_host=conf.get("webserver", "PROXY_FIX_X_HOST", fallback=1),
            x_port=conf.get("webserver", "PROXY_FIX_X_PORT", fallback=1),
            x_prefix=conf.get("webserver", "PROXY_FIX_X_PREFIX", fallback=1)
        )
    app.secret_key = conf.get('webserver', 'SECRET_KEY')

    app.config.from_pyfile(settings.WEBSERVER_CONFIG, silent=True)
    app.config['SQLALCHEMY_TRACK_MODIFICATIONS'] = False
    app.config['APP_NAME'] = app_name
    app.config['TESTING'] = testing

    app.config['SESSION_COOKIE_HTTPONLY'] = True
    app.config['SESSION_COOKIE_SECURE'] = conf.getboolean('webserver', 'COOKIE_SECURE')
    app.config['SESSION_COOKIE_SAMESITE'] = conf.get('webserver', 'COOKIE_SAMESITE')

    if config:
        app.config.from_mapping(config)

    csrf.init_app(app)

    db = SQLA(app)

    from airflow import api
    api.load_auth()
    api.API_AUTH.api_auth.init_app(app)

    # flake8: noqa: F841
    cache = Cache(app=app, config={'CACHE_TYPE': 'filesystem', 'CACHE_DIR': '/tmp'})

    from airflow.www_rbac.blueprints import routes
    app.register_blueprint(routes)

    configure_logging()
    configure_manifest_files(app)

    with app.app_context():
        from airflow.www_rbac.security import AirflowSecurityManager
        security_manager_class = app.config.get('SECURITY_MANAGER_CLASS') or \
                                 AirflowSecurityManager

        if not issubclass(security_manager_class, AirflowSecurityManager):
            raise Exception(
                """Your CUSTOM_SECURITY_MANAGER must now extend AirflowSecurityManager,
                 not FAB's security manager.""")

        appbuilder = AppBuilder(
            app,
            db.session if not session else session,
            security_manager_class=security_manager_class,
            base_template='appbuilder/baselayout.html')

        def init_views(appbuilder):
            from airflow.www_rbac import views
            # Remove the session from scoped_session registry to avoid
            # reusing a session with a disconnected connection
            appbuilder.session.remove()
            appbuilder.add_view_no_menu(views.Airflow())
            appbuilder.add_view_no_menu(views.DagModelView())
<<<<<<< HEAD
            appbuilder.add_view_no_menu(views.ConfigurationView())
            appbuilder.add_view_no_menu(views.SparkConfView())
            appbuilder.add_view_no_menu(views.HadoopConfView())
            appbuilder.add_view_no_menu(views.AddDagView())
            appbuilder.add_view_no_menu(views.SparkDepView())
            appbuilder.add_view_no_menu(views.LdapConfView())
            appbuilder.add_view_no_menu(views.CodeArtifactView())
            appbuilder.add_view_no_menu(views.VersionView())
            appbuilder.add_view_no_menu(views.HelpView())
            appbuilder.add_view_no_menu(views.JupyterNotebookView())
            appbuilder.add_view_no_menu(views.KeyTabView())

=======
>>>>>>> 156df2fa
            appbuilder.add_view(views.DagRunModelView,
                                "DAG Runs",
                                category="Browse",
                                category_icon="fa-globe")
            appbuilder.add_view(views.JobModelView,
                                "Jobs",
                                category="Browse")
            appbuilder.add_view(views.LogModelView,
                                "Audit Logs",
                                category="Browse")
            appbuilder.add_view(views.SlaMissModelView,
                                "SLA Misses",
                                category="Browse")
            appbuilder.add_view(views.TaskInstanceModelView,
                                "Task Instances",
                                category="Browse")
<<<<<<< HEAD
            appbuilder.add_link("Manage DAG",
                                href='/add_dag',
                                category="Developer",
                                category_icon="fa-wrench")
            appbuilder.add_link("Code Artifacts",
                                href='/code_artifact',
                                category="Developer",
                                category_icon="fa-wrench")
            appbuilder.add_link("Jupyter Notebook",
                                #href='http://0.0.0.0:8888/',
                                href='/jupyter_notebook',
                                category="Developer",
                                category_icon="fa-wrench")
            appbuilder.add_link("Configurations",
                                href='/configuration',
=======
            appbuilder.add_view(views.ConfigurationView,
                                "Configurations",
>>>>>>> 156df2fa
                                category="Admin",
                                category_icon="fa-user")
            appbuilder.add_link("Spark Configuration",
                                href='/couture_config',
                                category="Admin",
                                category_icon="fa-user")
            appbuilder.add_link("Hadoop Configuration",
                                href='/hadoop_conn_file_list',
                                category="Admin",
                                category_icon="fa-user")
            appbuilder.add_link("Spark Dependencies",
                                href='/spark_dependencies',
                                category="Admin",
                                category_icon="fa-user")
            appbuilder.add_link("LDAP Configuration",
                                href='/ldap',
                                category="Admin",
                                category_icon="fa-user")
            appbuilder.add_link("Kerberos Configuration",
                                href='/keytab',
                                category="Admin",
                                category_icon="fa-user")
            appbuilder.add_view(views.ConnectionModelView,
                                "Connections",
                                category="Admin")
            appbuilder.add_view(views.PoolModelView,
                                "Pools",
                                category="Admin")
            appbuilder.add_view(views.VariableModelView,
                                "Variables",
                                category="Admin")
            appbuilder.add_view(views.XComModelView,
                                "XComs",
                                category="Admin")
<<<<<<< HEAD
            appbuilder.add_link('Version',
                                href='/version',
=======

            if "dev" in version.version:
                airflow_doc_site = "https://airflow.readthedocs.io/en/latest"
            else:
                airflow_doc_site = 'https://airflow.apache.org/docs/{}'.format(version.version)

            appbuilder.add_link("Documentation",
                                href=airflow_doc_site,
                                category="Docs",
                                category_icon="fa-cube")
            appbuilder.add_link("GitHub",
                                href='https://github.com/apache/airflow',
                                category="Docs")
            appbuilder.add_view(views.VersionView,
                                'Version',
>>>>>>> 156df2fa
                                category='About',
                                category_icon='fa-th')
            appbuilder.add_link('Help',
                                href='/help',
                                category='About',
                                category_icon='fa-th')

            def integrate_plugins():
                """Integrate plugins to the context"""
                from airflow.plugins_manager import (
                    flask_appbuilder_views, flask_appbuilder_menu_links
                )

                for v in flask_appbuilder_views:
                    log.debug("Adding view %s", v["name"])
                    appbuilder.add_view(v["view"],
                                        v["name"],
                                        category=v["category"])
                for ml in sorted(flask_appbuilder_menu_links, key=lambda x: x["name"]):
                    log.debug("Adding menu link %s", ml["name"])
                    appbuilder.add_link(ml["name"],
                                        href=ml["href"],
                                        category=ml["category"],
                                        category_icon=ml["category_icon"])

            integrate_plugins()
            # Garbage collect old permissions/views after they have been modified.
            # Otherwise, when the name of a view or menu is changed, the framework
            # will add the new Views and Menus names to the backend, but will not
            # delete the old ones.

        def init_plugin_blueprints(app):
            from airflow.plugins_manager import flask_blueprints

            for bp in flask_blueprints:
                log.debug("Adding blueprint %s:%s", bp["name"], bp["blueprint"].import_name)
                app.register_blueprint(bp["blueprint"])

        init_views(appbuilder)
        init_plugin_blueprints(app)

        if conf.getboolean('webserver', 'UPDATE_FAB_PERMS'):
            security_manager = appbuilder.sm
            security_manager.sync_roles()

        from airflow.www_rbac.api.experimental import endpoints as e
        # required for testing purposes otherwise the module retains
        # a link to the default_auth
        if app.config['TESTING']:
            if six.PY2:
                reload(e) # noqa
            else:
                import importlib
                importlib.reload(e)

        app.register_blueprint(e.api_experimental, url_prefix='/api/experimental')

        @app.context_processor
        def jinja_globals():  # pylint: disable=unused-variable

            globals = {
                'hostname': socket.getfqdn(),
                'navbar_color': conf.get('webserver', 'NAVBAR_COLOR'),
            }

            if 'analytics_tool' in conf.getsection('webserver'):
                globals.update({
                    'analytics_tool': conf.get('webserver', 'ANALYTICS_TOOL'),
                    'analytics_id': conf.get('webserver', 'ANALYTICS_ID')
                })

            return globals

        @app.teardown_appcontext
        def shutdown_session(exception=None):
            settings.Session.remove()

    return app, appbuilder


def root_app(env, resp):
    resp('404 Not Found', [('Content-Type', 'text/plain')])
    return [b'Apache Airflow is not at this location']


def cached_app(config=None, session=None, testing=False):
    global app, appbuilder
    if not app or not appbuilder:
        base_url = urlparse(conf.get('webserver', 'base_url'))[2]
        if not base_url or base_url == '/':
            base_url = ""

        app, _ = create_app(config, session, testing)
        app = DispatcherMiddleware(root_app, {base_url: app})
    return app


def cached_appbuilder(config=None, testing=False):
    global appbuilder
    cached_app(config=config, testing=testing)
    return appbuilder<|MERGE_RESOLUTION|>--- conflicted
+++ resolved
@@ -108,21 +108,6 @@
             appbuilder.session.remove()
             appbuilder.add_view_no_menu(views.Airflow())
             appbuilder.add_view_no_menu(views.DagModelView())
-<<<<<<< HEAD
-            appbuilder.add_view_no_menu(views.ConfigurationView())
-            appbuilder.add_view_no_menu(views.SparkConfView())
-            appbuilder.add_view_no_menu(views.HadoopConfView())
-            appbuilder.add_view_no_menu(views.AddDagView())
-            appbuilder.add_view_no_menu(views.SparkDepView())
-            appbuilder.add_view_no_menu(views.LdapConfView())
-            appbuilder.add_view_no_menu(views.CodeArtifactView())
-            appbuilder.add_view_no_menu(views.VersionView())
-            appbuilder.add_view_no_menu(views.HelpView())
-            appbuilder.add_view_no_menu(views.JupyterNotebookView())
-            appbuilder.add_view_no_menu(views.KeyTabView())
-
-=======
->>>>>>> 156df2fa
             appbuilder.add_view(views.DagRunModelView,
                                 "DAG Runs",
                                 category="Browse",
@@ -139,46 +124,40 @@
             appbuilder.add_view(views.TaskInstanceModelView,
                                 "Task Instances",
                                 category="Browse")
-<<<<<<< HEAD
-            appbuilder.add_link("Manage DAG",
-                                href='/add_dag',
+            appbuilder.add_view(views.AddDagView,
+                                "Manage DAG",
                                 category="Developer",
                                 category_icon="fa-wrench")
-            appbuilder.add_link("Code Artifacts",
-                                href='/code_artifact',
+            appbuilder.add_view(views.CodeArtifactView
+                                "Code Artifacts",
                                 category="Developer",
                                 category_icon="fa-wrench")
-            appbuilder.add_link("Jupyter Notebook",
-                                #href='http://0.0.0.0:8888/',
-                                href='/jupyter_notebook',
+            appbuilder.add_view(views.JupyterNotebookView
+                                "Jupyter Notebook",
                                 category="Developer",
                                 category_icon="fa-wrench")
-            appbuilder.add_link("Configurations",
-                                href='/configuration',
-=======
             appbuilder.add_view(views.ConfigurationView,
                                 "Configurations",
->>>>>>> 156df2fa
-                                category="Admin",
-                                category_icon="fa-user")
-            appbuilder.add_link("Spark Configuration",
-                                href='/couture_config',
-                                category="Admin",
-                                category_icon="fa-user")
-            appbuilder.add_link("Hadoop Configuration",
-                                href='/hadoop_conn_file_list',
-                                category="Admin",
-                                category_icon="fa-user")
-            appbuilder.add_link("Spark Dependencies",
-                                href='/spark_dependencies',
-                                category="Admin",
-                                category_icon="fa-user")
-            appbuilder.add_link("LDAP Configuration",
-                                href='/ldap',
-                                category="Admin",
-                                category_icon="fa-user")
-            appbuilder.add_link("Kerberos Configuration",
-                                href='/keytab',
+                                category="Admin",
+                                category_icon="fa-user")
+            appbuilder.add_view(views.SparkConfView,
+                                "Spark Configuration",
+                                category="Admin",
+                                category_icon="fa-user")
+            appbuilder.add_view(views.HadoopConfView,
+                                "Hadoop Configuration",
+                                category="Admin",
+                                category_icon="fa-user")
+            appbuilder.add_view(views.SparkDepView,
+                                "Spark Dependencies",
+                                category="Admin",
+                                category_icon="fa-user")
+            appbuilder.add_view(views.LdapConfView,
+                                "LDAP Configuration",
+                                category="Admin",
+                                category_icon="fa-user")
+            appbuilder.add_view(views.KeyTabView,
+                                "Kerberos Configuration",
                                 category="Admin",
                                 category_icon="fa-user")
             appbuilder.add_view(views.ConnectionModelView,
@@ -193,30 +172,12 @@
             appbuilder.add_view(views.XComModelView,
                                 "XComs",
                                 category="Admin")
-<<<<<<< HEAD
-            appbuilder.add_link('Version',
-                                href='/version',
-=======
-
-            if "dev" in version.version:
-                airflow_doc_site = "https://airflow.readthedocs.io/en/latest"
-            else:
-                airflow_doc_site = 'https://airflow.apache.org/docs/{}'.format(version.version)
-
-            appbuilder.add_link("Documentation",
-                                href=airflow_doc_site,
-                                category="Docs",
-                                category_icon="fa-cube")
-            appbuilder.add_link("GitHub",
-                                href='https://github.com/apache/airflow',
-                                category="Docs")
             appbuilder.add_view(views.VersionView,
                                 'Version',
->>>>>>> 156df2fa
                                 category='About',
                                 category_icon='fa-th')
-            appbuilder.add_link('Help',
-                                href='/help',
+            appbuilder.add_view(views.HelpView,
+                                "Help",
                                 category='About',
                                 category_icon='fa-th')
 
