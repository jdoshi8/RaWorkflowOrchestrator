--- conflicted
+++ resolved
@@ -136,13 +136,8 @@
                                 "Jupyter Notebook",
                                 category="Developer",
                                 category_icon="fa-wrench")
-<<<<<<< HEAD
             appbuilder.add_view(views.EDAView(),
-                                "EDA Output",
-=======
-            appbuilder.add_view(views.EDAOutputView(),
                                 "Exploratory data analysis",
->>>>>>> 47ccf60b
                                 category="Developer",
                                 category_icon="fa-wrench")
             appbuilder.add_view(views.ConfigurationView,
