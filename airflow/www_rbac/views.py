# -*- coding: utf-8 -*-
#
# Licensed to the Apache Software Foundation (ASF) under one
# or more contributor license agreements.  See the NOTICE file
# distributed with this work for additional information
# regarding copyright ownership.  The ASF licenses this file
# to you under the Apache License, Version 2.0 (the
# "License"); you may not use this file except in compliance
# with the License.  You may obtain a copy of the License at
#
#   http://www.apache.org/licenses/LICENSE-2.0
#
# Unless required by applicable law or agreed to in writing,
# software distributed under the License is distributed on an
# "AS IS" BASIS, WITHOUT WARRANTIES OR CONDITIONS OF ANY
# KIND, either express or implied.  See the License for the
# specific language governing permissions and limitations
# under the License.
#
import ast
import copy
import functools
import itertools
import json
import logging
import math
import os
import re
import socket
import shutil
import stat
import tarfile
import tempfile
import time
import threading
import traceback
import yaml
from collections import defaultdict
from datetime import timedelta, datetime
from urllib.parse import unquote
from pathlib import Path

import six
from six.moves.urllib.parse import quote

import markdown
import pendulum
import sqlalchemy as sqla
from croniter import CroniterBadCronError, CroniterBadDateError, CroniterNotAlphaError, croniter
from flask import (
    Markup, Response, escape, flash, jsonify, make_response, redirect, render_template, request,
    session as flask_session, url_for, g, send_file
)
from flask._compat import PY2
from flask_appbuilder import BaseView, ModelView, expose, has_access, permission_name
from flask_appbuilder.actions import action
from flask_appbuilder.api import BaseApi
# from flask_appbuilder.security.decorators import protect
from flask_appbuilder.models.sqla.filters import BaseFilter
from flask_babel import lazy_gettext
import lazy_object_proxy
from jinja2.utils import htmlsafe_json_dumps  # type: ignore
from pygments import highlight, lexers
from pygments.formatters import HtmlFormatter
from sqlalchemy import and_, desc, func, or_, union_all # noqa
from sqlalchemy.orm import joinedload
from wtforms import SelectField, validators

import airflow
from airflow.configuration import conf
from airflow import models, jobs
from airflow import settings, configuration
from airflow.api.common.experimental.mark_tasks import (set_dag_run_state_to_success,
                                                        set_dag_run_state_to_failed)
from airflow.jobs.backfill_job import BackfillJob
from airflow.models import Connection, DagModel, DagRun, DagTag, Log, SlaMiss, TaskFail, XCom, errors
from airflow.exceptions import AirflowException
from airflow.models.dagcode import DagCode
from airflow.ti_deps.dep_context import RUNNING_DEPS, SCHEDULER_QUEUED_DEPS, DepContext
from airflow.utils import timezone
from airflow.settings import STORE_SERIALIZED_DAGS
from airflow.configuration import AIRFLOW_HOME
from airflow.utils.dates import infer_time_unit, scale_time_units
from airflow.utils.db import provide_session, create_session
from airflow.utils.helpers import alchemy_to_dict, render_log_filename
from airflow.utils.state import State
from airflow._vendor import nvd3
from airflow.www_rbac import utils as wwwutils
from airflow.www_rbac.app import app, appbuilder, csrf
from airflow.www_rbac.decorators import action_logging, gzipped, has_dag_access
from airflow.www_rbac.forms import (DateTimeForm, DateTimeWithNumRunsForm,
                                    DateTimeWithNumRunsWithDagRunsForm,
                                    DagRunForm, ConnectionForm)
from airflow.www_rbac.mixins import GitIntegrationMixin
from airflow.www_rbac.widgets import AirflowModelListWidget
from airflow.www_rbac.utils import unpause_dag, move_to_hdfs


PAGE_SIZE = conf.getint('webserver', 'page_size')
FILTER_TAGS_COOKIE = 'tags_filter'
dagbag = None


def _parse_dags(update_DagModel=False):
    global dagbag
    if os.environ.get('SKIP_DAGS_PARSING') != 'True':
        dagbag = models.DagBag(settings.DAGS_FOLDER, store_serialized_dags=STORE_SERIALIZED_DAGS)
    else:
        dagbag = models.DagBag(os.devnull, include_examples=False)
    if update_DagModel:
        # Check if this works b/w multiple gunicorn wokers or not.
        for dag in dagbag.dags.values():
            dag.sync_to_db()


_parse_dags()

def get_date_time_num_runs_dag_runs_form_data(request, session, dag):
    dttm = request.args.get('execution_date')
    if dttm:
        dttm = pendulum.parse(dttm)
    else:
        dttm = dag.latest_execution_date or timezone.utcnow()

    base_date = request.args.get('base_date')
    if base_date:
        base_date = timezone.parse(base_date)
    else:
        # The DateTimeField widget truncates milliseconds and would loose
        # the first dag run. Round to next second.
        base_date = (dttm + timedelta(seconds=1)).replace(microsecond=0)

    default_dag_run = conf.getint('webserver', 'default_dag_run_display_number')
    num_runs = request.args.get('num_runs')
    num_runs = int(num_runs) if num_runs else default_dag_run

    DR = models.DagRun
    drs = (
        session.query(DR)
        .filter(
            DR.dag_id == dag.dag_id,
            DR.execution_date <= base_date)
        .order_by(desc(DR.execution_date))
        .limit(num_runs)
        .all()
    )
    dr_choices = []
    dr_state = None
    for dr in drs:
        dr_choices.append((dr.execution_date.isoformat(), dr.run_id))
        if dttm == dr.execution_date:
            dr_state = dr.state

    # Happens if base_date was changed and the selected dag run is not in result
    if not dr_state and drs:
        dr = drs[0]
        dttm = dr.execution_date
        dr_state = dr.state

    return {
        'dttm': dttm,
        'base_date': base_date,
        'num_runs': num_runs,
        'execution_date': dttm.isoformat(),
        'dr_choices': dr_choices,
        'dr_state': dr_state,
    }


######################################################################################
#                                    BaseViews
######################################################################################
@app.errorhandler(404)
def circles(error):
    return render_template(
        'airflow/circles.html', hostname=socket.getfqdn() if conf.getboolean(
            'webserver',
            'EXPOSE_HOSTNAME',
            fallback=True) else 'redact'), 404


@app.errorhandler(500)
def show_traceback(error):
    from airflow.utils import asciiart as ascii_
    return render_template(
        'airflow/traceback.html',
        hostname=socket.getfqdn() if conf.getboolean(
            'webserver',
            'EXPOSE_HOSTNAME',
            fallback=True) else 'redact',
        nukular=ascii_.nukular,
        info=traceback.format_exc() if conf.getboolean(
            'webserver',
            'EXPOSE_STACKTRACE',
            fallback=True) else 'Error! Please contact server admin'), 500


class AirflowBaseView(BaseView):
    route_base = ''
    @provide_session
    def audit_logging(event_name, extra, source_ip, session=None):
        if g.user.is_anonymous:
            user = 'anonymous'
        else:
            user = g.user.username

        log = Log(
            event=event_name,
            task_instance=None,
            owner=user,
            extra=extra,
            task_id=None,
            dag_id=None,
            source_ip=source_ip)

        session.add(log)

    def convert_size(size_bytes):
        # TODO: this method is buggy, change it.
        # to get size of file
        if size_bytes == 0:
            return "0B"
        size_name = ("B", "KB", "MB", "GB", "TB", "PB", "EB", "ZB", "YB")
        i = int(math.floor(math.log(size_bytes, 1024)))
        p = math.pow(1024, i)
        s = round(size_bytes / p, 2)
        return "%s %s" % (s, size_name[i])

    def get_details(self, dir_path, file_extension):
        ''' Takes the path and file extension, returns size and last modified time of files
        inside the path.
        '''
        # NOTE: This method use `os.walk`. We may want to use `os.listdir()` instead.
        file_data = {}
        for r, d, f in os.walk(dir_path):
            for file_name in f:
                if file_name.endswith(file_extension):
                    filePath = os.path.join(dir_path, file_name)
                    if(os.path.exists(filePath)):
                        fileStatsObj = os.stat(filePath)
                        modificationTime = time.ctime(fileStatsObj[stat.ST_MTIME])  # get last modified time
                        size_bytes = os.stat(filePath).st_size
                        size = AirflowBaseView.convert_size(size_bytes)
                        temp_dict = {'time': modificationTime.split(' ', 1)[1], 'size': size}
                        file_data[file_name] = temp_dict
        return file_data

    def get_len_jar(file_data):
        '''To get the number of jar files'''
        len_jar = 0
        for file in file_data:
            if file.endswith(".jar"):
                len_jar = len_jar + 1
        return len_jar

    def get_len_py(file_data):
        '''to get the number of py files'''
        len_py = 0
        for file in file_data:
            if file.endswith(".py") or file.endswith(".egg") or file.endswith(".zip"):
                len_py = len_py + 1
        return len_py

    # Make our macros available to our UI templates too.
    extra_args = {
        'macros': airflow.macros,
    }

    def render_template(self, *args, **kwargs):
        return super(AirflowBaseView, self).render_template(
            *args,
            # Cache this at most once per request, not for the lifetime of the view instanc
            scheduler_job=lazy_object_proxy.Proxy(jobs.SchedulerJob.most_recent_job),
            **kwargs
        )


class Airflow(AirflowBaseView):
    @expose('/health')
    def health(self):
        """
        An endpoint helping check the health status of the Airflow instance,
        including metadatabase and scheduler.
        """

        payload = {
            'metadatabase': {'status': 'unhealthy'}
        }
        latest_scheduler_heartbeat = None
        scheduler_status = 'unhealthy'
        payload['metadatabase'] = {'status': 'healthy'}
        try:
            scheduler_job = jobs.SchedulerJob.most_recent_job()

            if scheduler_job:
                latest_scheduler_heartbeat = scheduler_job.latest_heartbeat.isoformat()
                if scheduler_job.is_alive():
                    scheduler_status = 'healthy'
        except Exception:
            payload['metadatabase']['status'] = 'unhealthy'

        payload['scheduler'] = {'status': scheduler_status,
                                'latest_scheduler_heartbeat': latest_scheduler_heartbeat}

        return wwwutils.json_response(payload)

    @expose('/home')
    @has_access
    @provide_session
    def index(self, session=None):
        DM = models.DagModel

        hide_paused_dags_by_default = conf.getboolean('webserver',
                                                      'hide_paused_dags_by_default')
        show_paused_arg = request.args.get('showPaused', 'None')

        default_dag_run = conf.getint('webserver', 'default_dag_run_display_number')
        num_runs = request.args.get('num_runs')
        num_runs = int(num_runs) if num_runs else default_dag_run

        def get_int_arg(value, default=0):
            try:
                return int(value)
            except ValueError:
                return default

        arg_current_page = request.args.get('page', '0')
        arg_search_query = request.args.get('search', None)
        arg_tags_filter = request.args.getlist('tags', None)

        if request.args.get('reset_tags') is not None:
            flask_session[FILTER_TAGS_COOKIE] = None
            arg_tags_filter = None
        else:
            cookie_val = flask_session.get(FILTER_TAGS_COOKIE)
            if arg_tags_filter:
                flask_session[FILTER_TAGS_COOKIE] = ','.join(arg_tags_filter)
            elif cookie_val:
                arg_tags_filter = cookie_val.split(',')

        dags_per_page = PAGE_SIZE
        current_page = get_int_arg(arg_current_page, default=0)

        if show_paused_arg.strip().lower() == 'false':
            hide_paused = True
        elif show_paused_arg.strip().lower() == 'true':
            hide_paused = False
        else:
            hide_paused = hide_paused_dags_by_default

        # read orm_dags from the db
        query = session.query(DM).filter(
            ~DM.is_subdag, DM.is_active
        )

        # optionally filter out "paused" dags
        if hide_paused:
            query = query.filter(~DM.is_paused)

        if arg_search_query:
            query = query.filter(
                DagModel.dag_id.ilike('%' + arg_search_query + '%') |
                DagModel.owners.ilike('%' + arg_search_query + '%')
            )

        import_errors = session.query(errors.ImportError).all()
        for ie in import_errors:
            flash(
                "Broken DAG: [{ie.filename}] {ie.stacktrace}".format(ie=ie),
                "dag_import_error")

        from airflow.plugins_manager import import_errors as plugin_import_errors
        for filename, stacktrace in plugin_import_errors.items():
            flash(
                "Broken plugin: [{filename}] {stacktrace}".format(
                    stacktrace=stacktrace,
                    filename=filename),
                "error")

        # Get all the dag id the user could access
        filter_dag_ids = appbuilder.sm.get_accessible_dag_ids()

        if arg_tags_filter:
            query = query.filter(DagModel.tags.any(DagTag.name.in_(arg_tags_filter)))

        if 'all_dags' not in filter_dag_ids:
            query = query.filter(DM.dag_id.in_(filter_dag_ids))

        start = current_page * dags_per_page
        end = start + dags_per_page

        dags = query.order_by(DagModel.dag_id).options(
            joinedload(DagModel.tags)).offset(start).limit(dags_per_page).all()
        tags = []

        dagtags = session.query(DagTag.name).distinct(DagTag.name).all()
        tags = [
            {"name": name, "selected": bool(arg_tags_filter and name in arg_tags_filter)}
            for name, in dagtags
        ]

        num_of_all_dags = query.count()
        num_of_pages = int(math.ceil(num_of_all_dags / float(dags_per_page)))

        user = None
        if "COUTURE_WORKFLOW_USER" in os.environ:
            user = os.environ['COUTURE_WORKFLOW_USER']

        return self.render_template(
            'airflow/dags.html',
            dags=dags,
            hide_paused=hide_paused,
            current_page=current_page,
            search_query=arg_search_query if arg_search_query else '',
            page_size=dags_per_page,
            num_of_pages=num_of_pages,
            num_dag_from=min(start + 1, num_of_all_dags),
            num_dag_to=min(end, num_of_all_dags),
            num_of_all_dags=num_of_all_dags,
            paging=wwwutils.generate_pages(current_page, num_of_pages,
                                           search=arg_search_query,
                                           showPaused=not hide_paused),
            num_runs=num_runs,
            tags=tags,
            user=user)

    @expose('/dag_stats', methods=['POST'])
    @has_access
    @provide_session
    def dag_stats(self, session=None):
        dr = models.DagRun

        allowed_dag_ids = appbuilder.sm.get_accessible_dag_ids()

        if 'all_dags' in allowed_dag_ids:
            allowed_dag_ids = [dag_id for dag_id, in session.query(models.DagModel.dag_id)]

        dag_state_stats = session.query(dr.dag_id, dr.state, sqla.func.count(dr.state))\
            .group_by(dr.dag_id, dr.state)

        # Filter by post parameters
        selected_dag_ids = {
            unquote(dag_id) for dag_id in request.form.getlist('dag_ids') if dag_id
        }

        if selected_dag_ids:
            filter_dag_ids = selected_dag_ids.intersection(allowed_dag_ids)
        else:
            filter_dag_ids = allowed_dag_ids

        if not filter_dag_ids:
            return wwwutils.json_response({})

        payload = {}
        dag_state_stats = dag_state_stats.filter(dr.dag_id.in_(filter_dag_ids))
        data = {}

        for dag_id, state, count in dag_state_stats:
            if dag_id not in data:
                data[dag_id] = {}
            data[dag_id][state] = count

        for dag_id in filter_dag_ids:
            payload[dag_id] = []
            for state in State.dag_states:
                count = data.get(dag_id, {}).get(state, 0)
                payload[dag_id].append({
                    'state': state,
                    'count': count,
                    'dag_id': dag_id,
                    'color': State.color(state)
                })

        return wwwutils.json_response(payload)

    @expose('/task_stats', methods=['POST'])
    @has_access
    @provide_session
    def task_stats(self, session=None):
        TI = models.TaskInstance
        DagRun = models.DagRun
        Dag = models.DagModel
        allowed_dag_ids = set(appbuilder.sm.get_accessible_dag_ids())

        if not allowed_dag_ids:
            return wwwutils.json_response({})

        if 'all_dags' in allowed_dag_ids:
            allowed_dag_ids = {dag_id for dag_id, in session.query(models.DagModel.dag_id)}

        # Filter by post parameters
        selected_dag_ids = {
            unquote(dag_id) for dag_id in request.form.getlist('dag_ids') if dag_id
        }

        if selected_dag_ids:
            filter_dag_ids = selected_dag_ids.intersection(allowed_dag_ids)
        else:
            filter_dag_ids = allowed_dag_ids

        LastDagRun = (
            session.query(
                        DagRun.dag_id,
                        sqla.func.max(DagRun.execution_date).label('execution_date'))
                   .join(Dag, Dag.dag_id == DagRun.dag_id)
                   .filter(DagRun.state != State.RUNNING)
                   .filter(Dag.is_active == True)  # noqa
                   .group_by(DagRun.dag_id)
        )

        RunningDagRun = (
            session.query(DagRun.dag_id, DagRun.execution_date)
                   .join(Dag, Dag.dag_id == DagRun.dag_id)
                   .filter(DagRun.state == State.RUNNING)
                   .filter(Dag.is_active == True)  # noqa
        )

        if selected_dag_ids:
            LastDagRun = LastDagRun.filter(DagRun.dag_id.in_(filter_dag_ids))
            RunningDagRun = RunningDagRun.filter(DagRun.dag_id.in_(filter_dag_ids))

        LastDagRun = LastDagRun.subquery('last_dag_run')
        RunningDagRun = RunningDagRun.subquery('running_dag_run')

        # Select all task_instances from active dag_runs.
        # If no dag_run is active, return task instances from most recent dag_run.
        LastTI = (
            session.query(TI.dag_id.label('dag_id'), TI.state.label('state'))
                   .join(LastDagRun,
                         and_(LastDagRun.c.dag_id == TI.dag_id,
                              LastDagRun.c.execution_date == TI.execution_date))
        )
        RunningTI = (
            session.query(TI.dag_id.label('dag_id'), TI.state.label('state'))
                   .join(RunningDagRun,
                         and_(RunningDagRun.c.dag_id == TI.dag_id,
                              RunningDagRun.c.execution_date == TI.execution_date))
        )

        if selected_dag_ids:
            LastTI = LastTI.filter(TI.dag_id.in_(filter_dag_ids))
            RunningTI = RunningTI.filter(TI.dag_id.in_(filter_dag_ids))

        UnionTI = union_all(LastTI, RunningTI).alias('union_ti')

        qry = (
            session.query(UnionTI.c.dag_id, UnionTI.c.state, sqla.func.count())
                   .group_by(UnionTI.c.dag_id, UnionTI.c.state)
        )

        data = {}
        for dag_id, state, count in qry:
            if dag_id not in data:
                data[dag_id] = {}
            data[dag_id][state] = count

        payload = {}
        for dag_id in filter_dag_ids:
            payload[dag_id] = []
            for state in State.task_states:
                count = data.get(dag_id, {}).get(state, 0)
                payload[dag_id].append({
                    'state': state,
                    'count': count,
                    'dag_id': dag_id,
                    'color': State.color(state)
                })
        return wwwutils.json_response(payload)

    @expose('/last_dagruns', methods=['POST'])
    @has_access
    @provide_session
    def last_dagruns(self, session=None):
        DagRun = models.DagRun

        allowed_dag_ids = appbuilder.sm.get_accessible_dag_ids()

        if 'all_dags' in allowed_dag_ids:
            allowed_dag_ids = [dag_id for dag_id, in session.query(models.DagModel.dag_id)]

        # Filter by post parameters
        selected_dag_ids = {
            unquote(dag_id) for dag_id in request.form.getlist('dag_ids') if dag_id
        }

        if selected_dag_ids:
            filter_dag_ids = selected_dag_ids.intersection(allowed_dag_ids)
        else:
            filter_dag_ids = allowed_dag_ids

        if not filter_dag_ids:
            return wwwutils.json_response({})

        query = session.query(
            DagRun.dag_id, sqla.func.max(DagRun.execution_date).label('last_run')
        ).group_by(DagRun.dag_id)

        # Filter to only ask for accessible and selected dags
        query = query.filter(DagRun.dag_id.in_(filter_dag_ids))

        resp = {
            r.dag_id.replace('.', '__dot__'): {
                'dag_id': r.dag_id,
                'last_run': r.last_run.isoformat(),
            } for r in query
        }
        return wwwutils.json_response(resp)

    @expose('/code')
    @has_dag_access(can_dag_read=True)
    @has_access
    @provide_session
    def code(self, session=None):
        all_errors = ""

        try:
            dag_id = request.args.get('dag_id')
            dag_orm = DagModel.get_dagmodel(dag_id, session=session)
            code = DagCode.get_code_by_fileloc(dag_orm.fileloc)
            html_code = highlight(
                code, lexers.PythonLexer(), HtmlFormatter(linenos=True))

        except Exception as e:
            all_errors += (
                "Exception encountered during " +
                "dag_id retrieval/dag retrieval fallback/code highlighting:\n\n{}\n".format(e)
            )
            html_code = '<p>Failed to load file.</p><p>Details: {}</p>'.format(
                escape(all_errors))

        return self.render_template(
            'airflow/dag_code.html', html_code=html_code, dag=dag_orm, title=dag_id,
            root=request.args.get('root'),
            demo_mode=conf.getboolean('webserver', 'demo_mode'),
            wrapped=conf.getboolean('webserver', 'default_wrap'))

    @expose('/dag_details')
    @has_dag_access(can_dag_read=True)
    @has_access
    @provide_session
    def dag_details(self, session=None):
        dag_id = request.args.get('dag_id')
        dag_orm = DagModel.get_dagmodel(dag_id, session=session)
        # FIXME: items needed for this view should move to the database
        dag = dag_orm.get_dag(STORE_SERIALIZED_DAGS)
        title = "DAG details"
        root = request.args.get('root', '')

        TI = models.TaskInstance
        states = (
            session.query(TI.state, sqla.func.count(TI.dag_id))
                   .filter(TI.dag_id == dag_id)
                   .group_by(TI.state)
                   .all()
        )

        active_runs = models.DagRun.find(
            dag_id=dag_id,
            state=State.RUNNING,
            external_trigger=False
        )

        return self.render_template(
            'airflow/dag_details.html',
            dag=dag, title=title, root=root, states=states, State=State, active_runs=active_runs)

    @expose('/pickle_info')
    @has_access
    def pickle_info(self):
        d = {}
        filter_dag_ids = appbuilder.sm.get_accessible_dag_ids()
        if not filter_dag_ids:
            return wwwutils.json_response({})
        dag_id = request.args.get('dag_id')
        dags = [dagbag.dags.get(dag_id)] if dag_id else dagbag.dags.values()
        for dag in dags:
            if 'all_dags' in filter_dag_ids or dag.dag_id in filter_dag_ids:
                if not dag.is_subdag:
                    d[dag.dag_id] = dag.pickle_info()
        return wwwutils.json_response(d)

    @expose('/rendered')
    @has_dag_access(can_dag_read=True)
    @has_access
    @action_logging
    @provide_session
    def rendered(self, session=None):
        dag_id = request.args.get('dag_id')
        task_id = request.args.get('task_id')
        execution_date = request.args.get('execution_date')
        dttm = pendulum.parse(execution_date)
        form = DateTimeForm(data={'execution_date': dttm})
        root = request.args.get('root', '')

        logging.info("Retrieving rendered templates.")
        dag = dagbag.get_dag(dag_id)

        task = copy.copy(dag.get_task(task_id))
        ti = models.TaskInstance(task=task, execution_date=dttm)
        try:
            ti.get_rendered_template_fields()
        except AirflowException as e:
            msg = "Error rendering template: " + escape(e)
            if not PY2:
                if e.__cause__:
                    msg += Markup("<br/><br/>OriginalError: ") + escape(e.__cause__)
            flash(msg, "error")
        except Exception as e:
            flash("Error rendering template: " + str(e), "error")
        title = "Rendered Template"
        html_dict = {}
        for template_field in task.template_fields:
            content = getattr(task, template_field)
            if template_field in wwwutils.get_attr_renderer():
                html_dict[template_field] = \
                    wwwutils.get_attr_renderer()[template_field](content)
            else:
                html_dict[template_field] = (
                    "<pre><code>" + str(content) + "</pre></code>")

        return self.render_template(
            'airflow/ti_code.html',
            html_dict=html_dict,
            dag=dag,
            task_id=task_id,
            execution_date=execution_date,
            form=form,
            root=root,
            title=title)

    @expose('/get_logs_with_metadata')
    @has_dag_access(can_dag_read=True)
    @has_access
    @action_logging
    @provide_session
    def get_logs_with_metadata(self, session=None):
        dag_id = request.args.get('dag_id')
        task_id = request.args.get('task_id')
        execution_date = request.args.get('execution_date')
        dttm = pendulum.parse(execution_date)
        if request.args.get('try_number') is not None:
            try_number = int(request.args.get('try_number'))
        else:
            try_number = None
        metadata = request.args.get('metadata')
        metadata = json.loads(metadata)
        response_format = request.args.get('format', 'json')

        # metadata may be null
        if not metadata:
            metadata = {}

        # Convert string datetime into actual datetime
        try:
            execution_date = timezone.parse(execution_date)
        except ValueError:
            error_message = (
                'Given execution date, {}, could not be identified '
                'as a date. Example date format: 2015-11-16T14:34:15+00:00'.format(
                    execution_date))
            response = jsonify({'error': error_message})
            response.status_code = 400

            return response

        logger = logging.getLogger('airflow.task')
        task_log_reader = conf.get('core', 'task_log_reader')
        handler = next((handler for handler in logger.handlers
                        if handler.name == task_log_reader), None)

        ti = session.query(models.TaskInstance).filter(
            models.TaskInstance.dag_id == dag_id,
            models.TaskInstance.task_id == task_id,
            models.TaskInstance.execution_date == dttm).first()

        def _get_logs_with_metadata(try_number, metadata):
            if ti is None:
                logs = ["*** Task instance did not exist in the DB\n"]
                metadata['end_of_log'] = True
            else:
                logs, metadatas = handler.read(ti, try_number, metadata=metadata)
                metadata = metadatas[0]
            return logs, metadata

        try:
            if ti is not None:
                dag = dagbag.get_dag(dag_id)
                ti.task = dag.get_task(ti.task_id)
            if response_format == 'json':
                logs, metadata = _get_logs_with_metadata(try_number, metadata)
                message = logs[0] if try_number is not None else logs
                return jsonify(message=message, metadata=metadata)

            filename_template = conf.get('core', 'LOG_FILENAME_TEMPLATE')
            attachment_filename = render_log_filename(
                ti=ti,
                try_number="all" if try_number is None else try_number,
                filename_template=filename_template)
            metadata['download_logs'] = True

            def _generate_log_stream(try_number, metadata):
                if try_number is None and ti is not None:
                    next_try = ti.next_try_number
                    try_numbers = list(range(1, next_try))
                else:
                    try_numbers = [try_number]
                for try_number in try_numbers:
                    metadata.pop('end_of_log', None)
                    metadata.pop('max_offset', None)
                    metadata.pop('offset', None)
                    while 'end_of_log' not in metadata or not metadata['end_of_log']:
                        logs, metadata = _get_logs_with_metadata(try_number, metadata)
                        yield "\n".join(logs) + "\n"
            return Response(_generate_log_stream(try_number, metadata),
                            mimetype="text/plain",
                            headers={"Content-Disposition": "attachment; filename={}".format(
                                attachment_filename)})
        except AttributeError as e:
            error_message = ["Task log handler {} does not support read logs.\n{}\n"
                             .format(task_log_reader, str(e))]
            metadata['end_of_log'] = True
            return jsonify(message=error_message, error=True, metadata=metadata)

    @expose('/log')
    @has_dag_access(can_dag_read=True)
    @has_access
    @action_logging
    @provide_session
    def log(self, session=None):
        dag_id = request.args.get('dag_id')
        task_id = request.args.get('task_id')
        execution_date = request.args.get('execution_date')
        dttm = pendulum.parse(execution_date)
        form = DateTimeForm(data={'execution_date': dttm})
        dag = dagbag.get_dag(dag_id)

        ti = session.query(models.TaskInstance).filter(
            models.TaskInstance.dag_id == dag_id,
            models.TaskInstance.task_id == task_id,
            models.TaskInstance.execution_date == dttm).first()

        num_logs = 0
        if ti is not None:
            num_logs = ti.next_try_number - 1
            if ti.state == State.UP_FOR_RESCHEDULE:
                # Tasks in reschedule state decremented the try number
                num_logs += 1
        logs = [''] * num_logs
        root = request.args.get('root', '')
        return self.render_template(
            'airflow/ti_log.html',
            logs=logs, dag=dag, title="Log by attempts",
            dag_id=dag.dag_id, task_id=task_id,
            execution_date=execution_date, form=form,
            root=root, wrapped=conf.getboolean('webserver', 'default_wrap'))

    @expose('/elasticsearch')
    @has_dag_access(can_dag_read=True)
    @has_access
    @action_logging
    @provide_session
    def elasticsearch(self, session=None):
        dag_id = request.args.get('dag_id')
        task_id = request.args.get('task_id')
        execution_date = request.args.get('execution_date')
        try_number = request.args.get('try_number', 1)
        elasticsearch_frontend = conf.get('elasticsearch', 'frontend')
        log_id_template = conf.get('elasticsearch', 'log_id_template')
        log_id = log_id_template.format(
            dag_id=dag_id, task_id=task_id,
            execution_date=execution_date, try_number=try_number)
        url = 'https://' + elasticsearch_frontend.format(log_id=quote(log_id))
        return redirect(url)

    @expose('/task')
    @has_dag_access(can_dag_read=True)
    @has_access
    @action_logging
    def task(self):
        TI = models.TaskInstance

        dag_id = request.args.get('dag_id')
        task_id = request.args.get('task_id')
        # Carrying execution_date through, even though it's irrelevant for
        # this context
        execution_date = request.args.get('execution_date')
        dttm = pendulum.parse(execution_date)
        form = DateTimeForm(data={'execution_date': dttm})
        root = request.args.get('root', '')
        dag = dagbag.get_dag(dag_id)

        if not dag or task_id not in dag.task_ids:
            flash(
                "Task [{}.{}] doesn't seem to exist"
                " at the moment".format(dag_id, task_id),
                "error")
            return redirect(url_for('Airflow.index'))
        task = copy.copy(dag.get_task(task_id))
        task.resolve_template_files()
        ti = TI(task=task, execution_date=dttm)
        ti.refresh_from_db()

        ti_attrs = []
        for attr_name in dir(ti):
            if not attr_name.startswith('_'):
                attr = getattr(ti, attr_name)
                if type(attr) != type(self.task):  # noqa
                    ti_attrs.append((attr_name, str(attr)))

        task_attrs = []
        for attr_name in dir(task):
            if not attr_name.startswith('_'):
                attr = getattr(task, attr_name)
                if type(attr) != type(self.task) and \
                        attr_name not in wwwutils.get_attr_renderer():  # noqa
                    task_attrs.append((attr_name, str(attr)))

        # Color coding the special attributes that are code
        special_attrs_rendered = {}
        for attr_name in wwwutils.get_attr_renderer():
            if hasattr(task, attr_name):
                source = getattr(task, attr_name)
                special_attrs_rendered[attr_name] = \
                    wwwutils.get_attr_renderer()[attr_name](source)

        no_failed_deps_result = [(
            "Unknown",
            "All dependencies are met but the task instance is not running. In most "
            "cases this just means that the task will probably be scheduled soon "
            "unless:<br/>\n- The scheduler is down or under heavy load<br/>\n{}\n"
            "<br/>\nIf this task instance does not start soon please contact your "
            "Airflow administrator for assistance.".format(
                "- This task instance already ran and had it's state changed manually "
                "(e.g. cleared in the UI)<br/>" if ti.state == State.NONE else ""))]

        # Use the scheduler's context to figure out which dependencies are not met
        dep_context = DepContext(SCHEDULER_QUEUED_DEPS)
        failed_dep_reasons = [(dep.dep_name, dep.reason) for dep in
                              ti.get_failed_dep_statuses(
                                  dep_context=dep_context)]

        title = "Task Instance Details"
        return self.render_template(
            'airflow/task.html',
            task_attrs=task_attrs,
            ti_attrs=ti_attrs,
            failed_dep_reasons=failed_dep_reasons or no_failed_deps_result,
            task_id=task_id,
            execution_date=execution_date,
            special_attrs_rendered=special_attrs_rendered,
            form=form,
            root=root,
            dag=dag, title=title)

    @expose('/xcom')
    @has_dag_access(can_dag_read=True)
    @has_access
    @action_logging
    @provide_session
    def xcom(self, session=None):
        dag_id = request.args.get('dag_id')
        task_id = request.args.get('task_id')
        # Carrying execution_date through, even though it's irrelevant for
        # this context
        execution_date = request.args.get('execution_date')
        dttm = pendulum.parse(execution_date)
        form = DateTimeForm(data={'execution_date': dttm})
        root = request.args.get('root', '')
        dm_db = models.DagModel
        ti_db = models.TaskInstance
        dag = session.query(dm_db).filter(dm_db.dag_id == dag_id).first()
        ti = session.query(ti_db).filter(ti_db.dag_id == dag_id and ti_db.task_id == task_id).first()

        if not ti:
            flash(
                "Task [{}.{}] doesn't seem to exist"
                " at the moment".format(dag_id, task_id),
                "error")
            return redirect(url_for('Airflow.index'))

        xcomlist = session.query(XCom).filter(
            XCom.dag_id == dag_id, XCom.task_id == task_id,
            XCom.execution_date == dttm).all()

        attributes = []
        for xcom in xcomlist:
            if not xcom.key.startswith('_'):
                attributes.append((xcom.key, xcom.value))

        title = "XCom"
        return self.render_template(
            'airflow/xcom.html',
            attributes=attributes,
            task_id=task_id,
            execution_date=execution_date,
            form=form,
            root=root,
            dag=dag, title=title)

    @expose('/run', methods=['POST'])
    @has_dag_access(can_dag_edit=True)
    @has_access
    @action_logging
    def run(self):
        dag_id = request.form.get('dag_id')
        task_id = request.form.get('task_id')
        origin = request.form.get('origin')
        dag = dagbag.get_dag(dag_id)
        task = dag.get_task(task_id)

        execution_date = request.form.get('execution_date')
        execution_date = pendulum.parse(execution_date)
        ignore_all_deps = request.form.get('ignore_all_deps') == "true"
        ignore_task_deps = request.form.get('ignore_task_deps') == "true"
        ignore_ti_state = request.form.get('ignore_ti_state') == "true"

        from airflow.executors import get_default_executor
        executor = get_default_executor()
        valid_celery_config = False
        valid_kubernetes_config = False

        try:
            from airflow.executors.celery_executor import CeleryExecutor
            valid_celery_config = isinstance(executor, CeleryExecutor)
        except ImportError:
            pass

        try:
            from airflow.contrib.executors.kubernetes_executor import KubernetesExecutor
            valid_kubernetes_config = isinstance(executor, KubernetesExecutor)
        except ImportError:
            pass

        if not valid_celery_config and not valid_kubernetes_config:
            flash("Only works with the Celery or Kubernetes executors, sorry", "error")
            return redirect(origin)

        ti = models.TaskInstance(task=task, execution_date=execution_date)
        ti.refresh_from_db()

        # Make sure the task instance can be run
        dep_context = DepContext(
            deps=RUNNING_DEPS,
            ignore_all_deps=ignore_all_deps,
            ignore_task_deps=ignore_task_deps,
            ignore_ti_state=ignore_ti_state)
        failed_deps = list(ti.get_failed_dep_statuses(dep_context=dep_context))
        if failed_deps:
            failed_deps_str = ", ".join(
                ["{}: {}".format(dep.dep_name, dep.reason) for dep in failed_deps])
            flash("Could not queue task instance for execution, dependencies not met: "
                  "{}".format(failed_deps_str),
                  "error")
            return redirect(origin)

        executor.start()
        executor.queue_task_instance(
            ti,
            ignore_all_deps=ignore_all_deps,
            ignore_task_deps=ignore_task_deps,
            ignore_ti_state=ignore_ti_state)
        executor.heartbeat()
        flash(
            "Sent {} to the message queue, "
            "it should start any moment now.".format(ti))
        return redirect(origin)

    @expose('/delete', methods=['POST'])
    @has_dag_access(can_dag_edit=True)
    @has_access
    @action_logging
    def delete(self):
        from airflow.api.common.experimental import delete_dag
        from airflow.exceptions import DagNotFound, DagFileExists

        dag_id = request.values.get('dag_id')
        origin = request.values.get('origin') or url_for('Airflow.index')

        try:
            delete_dag.delete_dag(dag_id)
        except DagNotFound:
            flash("DAG with id {} not found. Cannot delete".format(dag_id), 'error')
            return redirect(request.referrer)
        except DagFileExists:
            flash("Dag id {} is still in DagBag. "
                  "Remove the DAG file first.".format(dag_id),
                  'error')
            return redirect(request.referrer)

        flash("Deleting DAG with id {}. May take a couple minutes to fully"
              " disappear.".format(dag_id))

        # Upon success return to origin.
        return redirect(origin)

    @expose('/trigger', methods=['POST', 'GET'])
    @has_dag_access(can_dag_edit=True)
    @has_access
    @action_logging
    @provide_session
    def trigger(self, session=None):

        dag_id = request.values.get('dag_id')
        origin = request.values.get('origin') or url_for('Airflow.index')

        if request.method == 'GET':
            return self.render_template(
                'airflow/trigger.html',
                dag_id=dag_id,
                origin=origin,
                conf=''
            )

        dag = session.query(models.DagModel).filter(models.DagModel.dag_id == dag_id).first()
        if not dag:
            flash("Cannot find dag {}".format(dag_id))
            return redirect(origin)

        execution_date = timezone.utcnow()
        run_id = "manual__{0}".format(execution_date.isoformat())

        dr = DagRun.find(dag_id=dag_id, run_id=run_id)
        if dr:
            flash("This run_id {} already exists".format(run_id))
            return redirect(origin)

        run_conf = {}
        conf = request.values.get('conf')
        if conf:
            try:
                run_conf = json.loads(conf)
            except ValueError:
                flash("Invalid JSON configuration", "error")
                return self.render_template(
                    'airflow/trigger.html',
                    dag_id=dag_id,
                    origin=origin,
                    conf=conf
                )

        dag.create_dagrun(
            run_id=run_id,
            execution_date=execution_date,
            state=State.RUNNING,
            conf=run_conf,
            external_trigger=True
        )

        flash(
            "Triggered {}, "
            "it should start any moment now.".format(dag_id))
        return redirect(origin)

    def _clear_dag_tis(self, dag, start_date, end_date, origin,
                       recursive=False, confirmed=False, only_failed=False):
        from airflow.exceptions import AirflowException

        if confirmed:
            count = dag.clear(
                start_date=start_date,
                end_date=end_date,
                include_subdags=recursive,
                include_parentdag=recursive,
                only_failed=only_failed,
            )

            flash("{0} task instances have been cleared".format(count))
            return redirect(origin)

        try:
            tis = dag.clear(
                start_date=start_date,
                end_date=end_date,
                include_subdags=recursive,
                include_parentdag=recursive,
                only_failed=only_failed,
                dry_run=True,
            )
        except AirflowException as ex:
            flash(str(ex), 'error')
            return redirect(origin)

        if not tis:
            flash("No task instances to clear", 'error')
            response = redirect(origin)
        else:
            details = "\n".join([str(t) for t in tis])

            response = self.render_template(
                'airflow/confirm.html',
                message=("Here's the list of task instances you are about "
                         "to clear:"),
                details=details)

        return response

    @expose('/clear', methods=['POST'])
    @has_dag_access(can_dag_edit=True)
    @has_access
    @action_logging
    def clear(self):
        dag_id = request.form.get('dag_id')
        task_id = request.form.get('task_id')
        origin = request.form.get('origin')
        dag = dagbag.get_dag(dag_id)

        execution_date = request.form.get('execution_date')
        execution_date = pendulum.parse(execution_date)
        confirmed = request.form.get('confirmed') == "true"
        upstream = request.form.get('upstream') == "true"
        downstream = request.form.get('downstream') == "true"
        future = request.form.get('future') == "true"
        past = request.form.get('past') == "true"
        recursive = request.form.get('recursive') == "true"
        only_failed = request.form.get('only_failed') == "true"

        dag = dag.sub_dag(
            task_regex=r"^{0}$".format(task_id),
            include_downstream=downstream,
            include_upstream=upstream)

        end_date = execution_date if not future else None
        start_date = execution_date if not past else None

        return self._clear_dag_tis(dag, start_date, end_date, origin,
                                   recursive=recursive, confirmed=confirmed, only_failed=only_failed)

    @expose('/dagrun_clear', methods=['POST'])
    @has_dag_access(can_dag_edit=True)
    @has_access
    @action_logging
    def dagrun_clear(self):
        dag_id = request.form.get('dag_id')
        origin = request.form.get('origin')
        execution_date = request.form.get('execution_date')
        confirmed = request.form.get('confirmed') == "true"

        dag = dagbag.get_dag(dag_id)
        execution_date = pendulum.parse(execution_date)
        start_date = execution_date
        end_date = execution_date

        return self._clear_dag_tis(dag, start_date, end_date, origin,
                                   recursive=True, confirmed=confirmed)

    @expose('/blocked', methods=['POST'])
    @has_access
    @provide_session
    def blocked(self, session=None):
        allowed_dag_ids = appbuilder.sm.get_accessible_dag_ids()

        if 'all_dags' in allowed_dag_ids:
            allowed_dag_ids = [dag_id for dag_id, in session.query(models.DagModel.dag_id)]

        # Filter by post parameters
        selected_dag_ids = {
            unquote(dag_id) for dag_id in request.form.getlist('dag_ids') if dag_id
        }

        if selected_dag_ids:
            filter_dag_ids = selected_dag_ids.intersection(allowed_dag_ids)
        else:
            filter_dag_ids = allowed_dag_ids

        if not filter_dag_ids:
            return wwwutils.json_response([])

        DR = models.DagRun

        dags = (
            session.query(DR.dag_id, sqla.func.count(DR.id))
                   .filter(DR.state == State.RUNNING)
               .filter(DR.dag_id.in_(filter_dag_ids))
                   .group_by(DR.dag_id)
        )

        payload = []
        for dag_id, active_dag_runs in dags:
            max_active_runs = 0
            dag = dagbag.get_dag(dag_id)
            if dag:
                # TODO: Make max_active_runs a column so we can query for it directly
                max_active_runs = dag.max_active_runs
            payload.append({
                'dag_id': dag_id,
                'active_dag_run': active_dag_runs,
                'max_active_runs': max_active_runs,
            })
        return wwwutils.json_response(payload)

    def _mark_dagrun_state_as_failed(self, dag_id, execution_date, confirmed, origin):
        if not execution_date:
            flash('Invalid execution date', 'error')
            return redirect(origin)

        execution_date = pendulum.parse(execution_date)
        dag = dagbag.get_dag(dag_id)

        if not dag:
            flash('Cannot find DAG: {}'.format(dag_id), 'error')
            return redirect(origin)

        new_dag_state = set_dag_run_state_to_failed(dag, execution_date, commit=confirmed)

        if confirmed:
            flash('Marked failed on {} task instances'.format(len(new_dag_state)))
            return redirect(origin)

        else:
            details = '\n'.join([str(t) for t in new_dag_state])

            response = self.render_template(
                'airflow/confirm.html',
                message=("Here's the list of task instances you are about to mark as failed"),
                details=details)

            return response

    def _mark_dagrun_state_as_success(self, dag_id, execution_date, confirmed, origin):
        if not execution_date:
            flash('Invalid execution date', 'error')
            return redirect(origin)

        execution_date = pendulum.parse(execution_date)
        dag = dagbag.get_dag(dag_id)

        if not dag:
            flash('Cannot find DAG: {}'.format(dag_id), 'error')
            return redirect(origin)

        new_dag_state = set_dag_run_state_to_success(dag, execution_date,
                                                     commit=confirmed)

        if confirmed:
            flash('Marked success on {} task instances'.format(len(new_dag_state)))
            return redirect(origin)

        else:
            details = '\n'.join([str(t) for t in new_dag_state])

            response = self.render_template(
                'airflow/confirm.html',
                message=("Here's the list of task instances you are about to mark as success"),
                details=details)

            return response

    @expose('/dagrun_failed', methods=['POST'])
    @has_dag_access(can_dag_edit=True)
    @has_access
    @action_logging
    def dagrun_failed(self):
        dag_id = request.form.get('dag_id')
        execution_date = request.form.get('execution_date')
        confirmed = request.form.get('confirmed') == 'true'
        origin = request.form.get('origin')
        return self._mark_dagrun_state_as_failed(dag_id, execution_date,
                                                 confirmed, origin)

    @expose('/dagrun_success', methods=['POST'])
    @has_dag_access(can_dag_edit=True)
    @has_access
    @action_logging
    def dagrun_success(self):
        dag_id = request.form.get('dag_id')
        execution_date = request.form.get('execution_date')
        confirmed = request.form.get('confirmed') == 'true'
        origin = request.form.get('origin')
        return self._mark_dagrun_state_as_success(dag_id, execution_date,
                                                  confirmed, origin)

    def _mark_task_instance_state(self, dag_id, task_id, origin, execution_date,
                                  confirmed, upstream, downstream,
                                  future, past, state):
        dag = dagbag.get_dag(dag_id)
        task = dag.get_task(task_id)
        task.dag = dag

        execution_date = pendulum.parse(execution_date)

        if not dag:
            flash("Cannot find DAG: {}".format(dag_id))
            return redirect(origin)

        if not task:
            flash("Cannot find task {} in DAG {}".format(task_id, dag.dag_id))
            return redirect(origin)

        from airflow.api.common.experimental.mark_tasks import set_state

        if confirmed:
            altered = set_state(tasks=[task], execution_date=execution_date,
                                upstream=upstream, downstream=downstream,
                                future=future, past=past, state=state,
                                commit=True)

            flash("Marked {} on {} task instances".format(state, len(altered)))
            return redirect(origin)

        to_be_altered = set_state(tasks=[task], execution_date=execution_date,
                                  upstream=upstream, downstream=downstream,
                                  future=future, past=past, state=state,
                                  commit=False)

        details = "\n".join([str(t) for t in to_be_altered])

        response = self.render_template(
            "airflow/confirm.html",
            message=("Here's the list of task instances you are about to mark as {}:".format(state)),
            details=details)

        return response

    @expose('/failed', methods=['POST'])
    @has_dag_access(can_dag_edit=True)
    @has_access
    @action_logging
    def failed(self):
        dag_id = request.form.get('dag_id')
        task_id = request.form.get('task_id')
        origin = request.form.get('origin')
        execution_date = request.form.get('execution_date')

        confirmed = request.form.get('confirmed') == "true"
        upstream = request.form.get('failed_upstream') == "true"
        downstream = request.form.get('failed_downstream') == "true"
        future = request.form.get('failed_future') == "true"
        past = request.form.get('failed_past') == "true"

        return self._mark_task_instance_state(dag_id, task_id, origin, execution_date,
                                              confirmed, upstream, downstream,
                                              future, past, State.FAILED)

    @expose('/success', methods=['POST'])
    @has_dag_access(can_dag_edit=True)
    @has_access
    @action_logging
    def success(self):
        dag_id = request.form.get('dag_id')
        task_id = request.form.get('task_id')
        origin = request.form.get('origin')
        execution_date = request.form.get('execution_date')

        confirmed = request.form.get('confirmed') == "true"
        upstream = request.form.get('success_upstream') == "true"
        downstream = request.form.get('success_downstream') == "true"
        future = request.form.get('success_future') == "true"
        past = request.form.get('success_past') == "true"

        return self._mark_task_instance_state(dag_id, task_id, origin, execution_date,
                                              confirmed, upstream, downstream,
                                              future, past, State.SUCCESS)

    @expose('/tree')
    @has_dag_access(can_dag_read=True)
    @has_access
    @gzipped
    @action_logging
    @provide_session
    def tree(self, session=None):
        dag_id = request.args.get('dag_id')
        blur = conf.getboolean('webserver', 'demo_mode')
        dag = dagbag.get_dag(dag_id)
        if not dag:
            flash('DAG "{0}" seems to be missing.'.format(dag_id), "error")
            return redirect(url_for('Airflow.index'))

        root = request.args.get('root')
        if root:
            dag = dag.sub_dag(
                task_regex=root,
                include_downstream=False,
                include_upstream=True)

        base_date = request.args.get('base_date')
        num_runs = request.args.get('num_runs')
        if num_runs:
            num_runs = int(num_runs)
        else:
            num_runs = conf.getint('webserver', 'default_dag_run_display_number')

        if base_date:
            base_date = timezone.parse(base_date)
        else:
            base_date = dag.latest_execution_date or timezone.utcnow()

        DR = models.DagRun
        dag_runs = (
            session.query(DR)
            .filter(
                DR.dag_id == dag.dag_id,
                DR.execution_date <= base_date)
            .order_by(DR.execution_date.desc())
            .limit(num_runs)
            .all()
        )
        dag_runs = {
            dr.execution_date: alchemy_to_dict(dr) for dr in dag_runs
        }

        dates = sorted(list(dag_runs.keys()))
        max_date = max(dates) if dates else None
        min_date = min(dates) if dates else None

        tis = dag.get_task_instances(
            start_date=min_date, end_date=base_date, session=session)
        task_instances = {}
        for ti in tis:
            task_instances[(ti.task_id, ti.execution_date)] = ti

        expanded = set()
        # The default recursion traces every path so that tree view has full
        # expand/collapse functionality. After 5,000 nodes we stop and fall
        # back on a quick DFS search for performance. See PR #320.
        node_count = [0]
        node_limit = 5000 / max(1, len(dag.leaves))

        def encode_ti(ti):
            if not ti:
                return None

            # NOTE: order of entry is important here because client JS relies on it for
            # tree node reconstruction. Remember to change JS code in tree.html
            # whenever order is altered.
            data = [
                ti.state,
                ti.try_number,
                None,  # start_ts
                None,  # duration
            ]

            if ti.start_date:
                # round to seconds to reduce payload size
                if six.PY2:
                    data[2] = int(pendulum.instance(ti.start_date).timestamp())
                else:
                    data[2] = int(ti.start_date.timestamp())
                if ti.duration is not None:
                    data[3] = int(ti.duration)

            return data

        def recurse_nodes(task, visited):
            node_count[0] += 1
            visited.add(task)
            task_id = task.task_id

            node = {
                'name': task.task_id,
                'instances': [
                    encode_ti(task_instances.get((task_id, d)))
                    for d in dates
                ],
                'num_dep': len(task.downstream_list),
                'operator': task.task_type,
                'retries': task.retries,
                'owner': task.owner,
                'ui_color': task.ui_color,
            }

            if task.downstream_list:
                children = [
                    recurse_nodes(t, visited) for t in task.downstream_list
                    if node_count[0] < node_limit or t not in visited]

                # D3 tree uses children vs _children to define what is
                # expanded or not. The following block makes it such that
                # repeated nodes are collapsed by default.
                if task.task_id not in expanded:
                    children_key = 'children'
                    expanded.add(task.task_id)
                else:
                    children_key = "_children"
                node[children_key] = children

            if task.depends_on_past:
                node['depends_on_past'] = task.depends_on_past
            if task.start_date:
                # round to seconds to reduce payload size
                if six.PY2:
                    node['start_ts'] = int(pendulum.instance(task.start_date).timestamp())
                else:
                    node['start_ts'] = int(task.start_date.timestamp())
                if task.end_date:
                    # round to seconds to reduce payload size
                    if six.PY2:
                        node['end_ts'] = int(pendulum.instance(task.end_date).timestamp())
                    else:
                        node['end_ts'] = int(task.end_date.timestamp())
            if task.extra_links:
                node['extra_links'] = task.extra_links
            if task.run_dag_id:
                node['run_dag_id'] = task.run_dag_id
            return node

        data = {
            'name': '[DAG]',
            'children': [recurse_nodes(t, set()) for t in dag.roots],
            'instances': [
                dag_runs.get(d) or {'execution_date': d.isoformat()}
                for d in dates
            ],
        }

        form = DateTimeWithNumRunsForm(data={'base_date': max_date,
                                             'num_runs': num_runs})
        external_logs = conf.get('elasticsearch', 'frontend')

        return self.render_template(
            'airflow/tree.html',
            operators=sorted({op.task_type: op for op in dag.tasks}.values(),
                             key=lambda x: x.task_type),
            root=root,
            form=form,
            dag=dag,
            # avoid spaces to reduce payload size
            data=htmlsafe_json_dumps(data, separators=(',', ':')),
            blur=blur, num_runs=num_runs,
            show_external_logs=bool(external_logs))

    @expose('/graph')
    @has_dag_access(can_dag_read=True)
    @has_access
    @gzipped
    @action_logging
    @provide_session
    def graph(self, session=None):
        dag_id = request.args.get('dag_id')
        # allow_tasks_actions = request.args.get('allow_tasks_actions', 'true') == 'true'
        blur = conf.getboolean('webserver', 'demo_mode')
        dag = dagbag.get_dag(dag_id)
        if not dag:
            flash('DAG "{0}" seems to be missing.'.format(dag_id), "error")
            return redirect(url_for('Airflow.index'))

        root = request.args.get('root')
        if root:
            dag = dag.sub_dag(
                task_regex=root,
                include_upstream=True,
                include_downstream=False)

        arrange = request.args.get('arrange', dag.orientation)

        nodes = []
        edges = []
        for task in dag.tasks:
            nodes.append({
                'id': task.task_id,
                'value': {
                    'label': task.task_id,
                    'labelStyle': "fill:{0};".format(task.ui_fgcolor),
                    'style': "fill:{0};".format(task.ui_color),
                    'rx': 5,
                    'ry': 5,
                }
            })

        def get_downstream(task):
            for t in task.downstream_list:
                edge = {
                    'source_id': task.task_id,
                    'target_id': t.task_id,
                }
                if edge not in edges:
                    edges.append(edge)
                    get_downstream(t)

        for t in dag.roots:
            get_downstream(t)

        dt_nr_dr_data = get_date_time_num_runs_dag_runs_form_data(request, session, dag)
        dt_nr_dr_data['arrange'] = arrange
        dttm = dt_nr_dr_data['dttm']

        class GraphForm(DateTimeWithNumRunsWithDagRunsForm):
            arrange = SelectField("Layout", choices=(
                ('LR', "Left->Right"),
                ('RL', "Right->Left"),
                ('TB', "Top->Bottom"),
                ('BT', "Bottom->Top"),
            ))

        form = GraphForm(data=dt_nr_dr_data)
        form.execution_date.choices = dt_nr_dr_data['dr_choices']

        task_instances = {
            ti.task_id: alchemy_to_dict(ti)
            for ti in dag.get_task_instances(dttm, dttm, session=session)}

        # NOTE: Special case when we don't want the actions to be
        # performed on dag runs made by DAG Operator.
        dagrun = dag.get_dagrun(execution_date=dttm)
        allow_tasks_actions = True
        if dagrun:
            allow_tasks_actions = str(dagrun.run_id).startswith(BackfillJob.ID_PREFIX_RUNDAG) is not True
        # print(allow_tasks_actions, dagrun.run_id)

        tasks = {
            t.task_id: {
                'dag_id': t.dag_id,
                'task_type': t.task_type,
                'extra_links': t.extra_links,
                'description': t.description,
                'run_dag_id': t.run_dag_id,
            }
            for t in dag.tasks}
        for task in task_instances:
            task_instances[task]['description'] = tasks[task]['description']
        if not tasks:
            flash("No tasks found", "error")
        session.commit()
        doc_md = markdown.markdown(dag.doc_md) \
            if hasattr(dag, 'doc_md') and dag.doc_md else ''

        external_logs = conf.get('elasticsearch', 'frontend')
        return self.render_template(
            'airflow/graph.html',
            dag=dag,
            form=form,
            width=request.args.get('width', "100%"),
            height=request.args.get('height', "800"),
            execution_date=dttm.isoformat(),
            state_token=wwwutils.state_token(dt_nr_dr_data['dr_state']),
            doc_md=doc_md,
            arrange=arrange,
            operators=sorted({op.task_type: op for op in dag.tasks}.values(),
                             key=lambda x: x.task_type),
            blur=blur,
            root=root or '',
            task_instances=task_instances,
            tasks=tasks,
            nodes=nodes,
            edges=edges,
            allow_tasks_actions=allow_tasks_actions,
            show_external_logs=bool(external_logs))

    @expose('/graph-popover')
    @has_dag_access(can_dag_read=True)
    @has_access
    @gzipped
    @action_logging
    @provide_session
    def graph_popover(self, session=None):
        '''
        Almost a copy of graph method.

        This view is used to show the graph preview in a popover for DAGOperator.
        '''
        dag_id = request.args.get('dag_id')
        blur = conf.getboolean('webserver', 'demo_mode')
        dag = dagbag.get_dag(dag_id)
        if dag_id not in dagbag.dags:
            # flash('DAG "{0}" seems to be missing.'.format(dag_id), "error")
            return make_response(('DAG not found!!', 200))

        root = request.args.get('root')
        if root:
            dag = dag.sub_dag(
                task_regex=root,
                include_upstream=True,
                include_downstream=False)

        arrange = request.args.get('arrange', dag.orientation)

        nodes = []
        edges = []
        for task in dag.tasks:
            nodes.append({
                'id': task.task_id,
                'value': {
                    'label': task.task_id,
                    'labelStyle': "fill:{0};".format(task.ui_fgcolor),
                    'style': "fill:{0};".format(task.ui_color),
                    'rx': 5,
                    'ry': 5,
                }
            })

        def get_downstream(task):
            for t in task.downstream_list:
                edge = {
                    'source_id': task.task_id,
                    'target_id': t.task_id,
                }
                if edge not in edges:
                    edges.append(edge)
                    get_downstream(t)

        for t in dag.roots:
            get_downstream(t)

        dt_nr_dr_data = get_date_time_num_runs_dag_runs_form_data(request, session, dag)
        dt_nr_dr_data['arrange'] = arrange
        dttm = dt_nr_dr_data['dttm']

        class GraphForm(DateTimeWithNumRunsWithDagRunsForm):
            arrange = SelectField("Layout", choices=(
                ('LR', "Left->Right"),
                ('RL', "Right->Left"),
                ('TB', "Top->Bottom"),
                ('BT', "Bottom->Top"),
            ))

        form = GraphForm(data=dt_nr_dr_data)
        form.execution_date.choices = dt_nr_dr_data['dr_choices']

        task_instances = {
            ti.task_id: alchemy_to_dict(ti)
            for ti in dag.get_task_instances(dttm, dttm, session=session)}
        tasks = {
            t.task_id: {
                'dag_id': t.dag_id,
                'task_type': t.task_type,
                'extra_links': t.extra_links,
                'description': t.description,
                'run_dag_id': t.run_dag_id,
            }
            for t in dag.tasks}
        if not tasks:
            flash("No tasks found", "error")
        session.commit()
        doc_md = markdown.markdown(dag.doc_md) \
            if hasattr(dag, 'doc_md') and dag.doc_md else ''

        return self.render_template(
            'airflow/graph_popover.html',
            dag_id=dag_id,
            dag=dag,
            form=form,
            width=request.args.get('width', "100%"),
            height=request.args.get('height', "300"),
            execution_date=dttm.isoformat(),
            state_token=wwwutils.state_token(dt_nr_dr_data['dr_state']),
            doc_md=doc_md,
            arrange=arrange,
            operators=sorted(
                list(set([op.__class__ for op in dag.tasks])),
                key=lambda x: x.__name__
            ),
            blur=blur,
            root=root or '',
            task_instances=task_instances,
            tasks=tasks,
            nodes=nodes,
            edges=edges)

    @expose('/duration')
    @has_dag_access(can_dag_read=True)
    @has_access
    @action_logging
    @provide_session
    def duration(self, session=None):
        default_dag_run = conf.getint('webserver', 'default_dag_run_display_number')
        dag_id = request.args.get('dag_id')
        dag = dagbag.get_dag(dag_id)
        base_date = request.args.get('base_date')
        num_runs = request.args.get('num_runs')
        num_runs = int(num_runs) if num_runs else default_dag_run

        if dag is None:
            flash('DAG "{0}" seems to be missing.'.format(dag_id), "error")
            return redirect(url_for('Airflow.index'))

        if base_date:
            base_date = pendulum.parse(base_date)
        else:
            base_date = dag.latest_execution_date or timezone.utcnow()

        dates = dag.date_range(base_date, num=-abs(num_runs))
        min_date = dates[0] if dates else timezone.utc_epoch()

        root = request.args.get('root')
        if root:
            dag = dag.sub_dag(
                task_regex=root,
                include_upstream=True,
                include_downstream=False)

        chart_height = wwwutils.get_chart_height(dag)
        chart = nvd3.lineChart(
            name="lineChart", x_is_date=True, height=chart_height, width="1200")
        cum_chart = nvd3.lineChart(
            name="cumLineChart", x_is_date=True, height=chart_height, width="1200")

        y = defaultdict(list)
        x = defaultdict(list)
        cum_y = defaultdict(list)

        tis = dag.get_task_instances(
            start_date=min_date, end_date=base_date, session=session)
        TF = TaskFail
        ti_fails = (
            session.query(TF)
                   .filter(TF.dag_id == dag.dag_id,  # noqa
                           TF.execution_date >= min_date,
                           TF.execution_date <= base_date,
                           TF.task_id.in_([t.task_id for t in dag.tasks]))
                   .all()  # noqa
        )

        fails_totals = defaultdict(int)
        for tf in ti_fails:
            dict_key = (tf.dag_id, tf.task_id, tf.execution_date)
            if tf.duration:
                fails_totals[dict_key] += tf.duration

        for ti in tis:
            if ti.duration:
                dttm = wwwutils.epoch(ti.execution_date)
                x[ti.task_id].append(dttm)
                y[ti.task_id].append(float(ti.duration))
                fails_dict_key = (ti.dag_id, ti.task_id, ti.execution_date)
                fails_total = fails_totals[fails_dict_key]
                cum_y[ti.task_id].append(float(ti.duration + fails_total))

        # determine the most relevant time unit for the set of task instance
        # durations for the DAG
        y_unit = infer_time_unit([d for t in y.values() for d in t])
        cum_y_unit = infer_time_unit([d for t in cum_y.values() for d in t])
        # update the y Axis on both charts to have the correct time units
        chart.create_y_axis('yAxis', format='.02f', custom_format=False,
                            label='Duration ({})'.format(y_unit))
        chart.axislist['yAxis']['axisLabelDistance'] = '40'
        cum_chart.create_y_axis('yAxis', format='.02f', custom_format=False,
                                label='Duration ({})'.format(cum_y_unit))
        cum_chart.axislist['yAxis']['axisLabelDistance'] = '40'

        for task in dag.tasks:
            if x[task.task_id]:
                chart.add_serie(name=task.task_id, x=x[task.task_id],
                                y=scale_time_units(y[task.task_id], y_unit))
                cum_chart.add_serie(name=task.task_id, x=x[task.task_id],
                                    y=scale_time_units(cum_y[task.task_id],
                                                       cum_y_unit))

        dates = sorted(list({ti.execution_date for ti in tis}))
        max_date = max([ti.execution_date for ti in tis]) if dates else None

        session.commit()

        form = DateTimeWithNumRunsForm(data={'base_date': max_date,
                                             'num_runs': num_runs})
        chart.buildcontent()
        cum_chart.buildcontent()
        s_index = cum_chart.htmlcontent.rfind('});')
        cum_chart.htmlcontent = (cum_chart.htmlcontent[:s_index] +
                                 "$( document ).trigger('chartload')" +
                                 cum_chart.htmlcontent[s_index:])

        return self.render_template(
            'airflow/duration_chart.html',
            dag=dag,
            demo_mode=conf.getboolean('webserver', 'demo_mode'),
            root=root,
            form=form,
            chart=chart.htmlcontent,
            cum_chart=cum_chart.htmlcontent
        )

    @expose('/tries')
    @has_dag_access(can_dag_read=True)
    @has_access
    @action_logging
    @provide_session
    def tries(self, session=None):
        default_dag_run = conf.getint('webserver', 'default_dag_run_display_number')
        dag_id = request.args.get('dag_id')
        dag = dagbag.get_dag(dag_id)
        base_date = request.args.get('base_date')
        num_runs = request.args.get('num_runs')
        num_runs = int(num_runs) if num_runs else default_dag_run

        if base_date:
            base_date = pendulum.parse(base_date)
        else:
            base_date = dag.latest_execution_date or timezone.utcnow()

        dates = dag.date_range(base_date, num=-abs(num_runs))
        min_date = dates[0] if dates else timezone.utc_epoch()

        root = request.args.get('root')
        if root:
            dag = dag.sub_dag(
                task_regex=root,
                include_upstream=True,
                include_downstream=False)

        chart_height = wwwutils.get_chart_height(dag)
        chart = nvd3.lineChart(
            name="lineChart", x_is_date=True, y_axis_format='d', height=chart_height,
            width="1200")

        for task in dag.tasks:
            y = []
            x = []
            for ti in task.get_task_instances(start_date=min_date,
                                              end_date=base_date,
                                              session=session):
                dttm = wwwutils.epoch(ti.execution_date)
                x.append(dttm)
                # y value should reflect completed tries to have a 0 baseline.
                y.append(ti.prev_attempted_tries)
            if x:
                chart.add_serie(name=task.task_id, x=x, y=y)

        tis = dag.get_task_instances(
            start_date=min_date, end_date=base_date, session=session)
        tries = sorted(list({ti.try_number for ti in tis}))
        max_date = max([ti.execution_date for ti in tis]) if tries else None

        session.commit()

        form = DateTimeWithNumRunsForm(data={'base_date': max_date,
                                             'num_runs': num_runs})

        chart.buildcontent()

        return self.render_template(
            'airflow/chart.html',
            dag=dag,
            demo_mode=conf.getboolean('webserver', 'demo_mode'),
            root=root,
            form=form,
            chart=chart.htmlcontent
        )

    @expose('/landing_times')
    @has_dag_access(can_dag_read=True)
    @has_access
    @action_logging
    @provide_session
    def landing_times(self, session=None):
        default_dag_run = conf.getint('webserver', 'default_dag_run_display_number')
        dag_id = request.args.get('dag_id')
        dag = dagbag.get_dag(dag_id)
        base_date = request.args.get('base_date')
        num_runs = request.args.get('num_runs')
        num_runs = int(num_runs) if num_runs else default_dag_run

        if base_date:
            base_date = pendulum.parse(base_date)
        else:
            base_date = dag.latest_execution_date or timezone.utcnow()

        dates = dag.date_range(base_date, num=-abs(num_runs))
        min_date = dates[0] if dates else timezone.utc_epoch()

        root = request.args.get('root')
        if root:
            dag = dag.sub_dag(
                task_regex=root,
                include_upstream=True,
                include_downstream=False)

        chart_height = wwwutils.get_chart_height(dag)
        chart = nvd3.lineChart(
            name="lineChart", x_is_date=True, height=chart_height, width="1200")
        y = {}
        x = {}
        for task in dag.tasks:
            task_id = task.task_id
            y[task_id] = []
            x[task_id] = []
            for ti in task.get_task_instances(start_date=min_date, end_date=base_date):
                ts = ti.execution_date
                if dag.schedule_interval and dag.following_schedule(ts):
                    ts = dag.following_schedule(ts)
                if ti.end_date:
                    dttm = wwwutils.epoch(ti.execution_date)
                    secs = (ti.end_date - ts).total_seconds()
                    x[task_id].append(dttm)
                    y[task_id].append(secs)

        # determine the most relevant time unit for the set of landing times
        # for the DAG
        y_unit = infer_time_unit([d for t in y.values() for d in t])
        # update the y Axis to have the correct time units
        chart.create_y_axis('yAxis', format='.02f', custom_format=False,
                            label='Landing Time ({})'.format(y_unit))
        chart.axislist['yAxis']['axisLabelDistance'] = '40'
        for task in dag.tasks:
            if x[task.task_id]:
                chart.add_serie(name=task.task_id, x=x[task.task_id],
                                y=scale_time_units(y[task.task_id], y_unit))

        tis = dag.get_task_instances(
            start_date=min_date, end_date=base_date, session=session)
        dates = sorted(list({ti.execution_date for ti in tis}))
        max_date = max([ti.execution_date for ti in tis]) if dates else None

        session.commit()

        form = DateTimeWithNumRunsForm(data={'base_date': max_date,
                                             'num_runs': num_runs})
        chart.buildcontent()
        return self.render_template(
            'airflow/chart.html',
            dag=dag,
            chart=chart.htmlcontent,
            height=str(chart_height + 100) + "px",
            demo_mode=conf.getboolean('webserver', 'demo_mode'),
            root=root,
            form=form,
        )

    @expose('/paused', methods=['POST'])
    @has_dag_access(can_dag_edit=True)
    @has_access
    @action_logging
    @provide_session
    def paused(self, session=None):
        dag_id = request.args.get('dag_id')
        is_paused = True if request.args.get('is_paused') == 'false' else False
        models.DagModel.get_dagmodel(dag_id).set_is_paused(
            is_paused=is_paused,
            store_serialized_dags=STORE_SERIALIZED_DAGS)
        return "OK"

    @expose('/refresh', methods=['POST'])
    @has_dag_access(can_dag_edit=True)
    @has_access
    @action_logging
    @provide_session
    def refresh(self, session=None):
        DagModel = models.DagModel
        dag_id = request.values.get('dag_id')
        orm_dag = session.query(
            DagModel).filter(DagModel.dag_id == dag_id).first()

        if orm_dag:
            orm_dag.last_expired = timezone.utcnow()
            session.merge(orm_dag)
        session.commit()

        dag = dagbag.get_dag(dag_id)
        # sync dag permission
        appbuilder.sm.sync_perm_for_dag(dag_id, dag.access_control)

        flash("DAG [{}] is now fresh as a daisy".format(dag_id))
        return redirect(request.referrer)

    @expose('/gantt')
    @has_dag_access(can_dag_read=True)
    @has_access
    @action_logging
    @provide_session
    def gantt(self, session=None):
        dag_id = request.args.get('dag_id')
        dag = dagbag.get_dag(dag_id)
        demo_mode = conf.getboolean('webserver', 'demo_mode')

        root = request.args.get('root')
        if root:
            dag = dag.sub_dag(
                task_regex=root,
                include_upstream=True,
                include_downstream=False)

        dt_nr_dr_data = get_date_time_num_runs_dag_runs_form_data(request, session, dag)
        dttm = dt_nr_dr_data['dttm']

        form = DateTimeWithNumRunsWithDagRunsForm(data=dt_nr_dr_data)
        form.execution_date.choices = dt_nr_dr_data['dr_choices']

        tis = [
            ti for ti in dag.get_task_instances(dttm, dttm, session=session)
            if ti.start_date and ti.state]
        tis = sorted(tis, key=lambda ti: ti.start_date)
        TF = TaskFail
        ti_fails = list(itertools.chain(*[(
            session
            .query(TF)
            .filter(TF.dag_id == ti.dag_id,
                    TF.task_id == ti.task_id,
                    TF.execution_date == ti.execution_date)
            .all()
        ) for ti in tis]))

        # determine bars to show in the gantt chart
        # all reschedules of one attempt are combinded into one bar
        gantt_bar_items = []
        for ti in tis:
            end_date = ti.end_date or timezone.utcnow()
            # prev_attempted_tries will reflect the currently running try_number
            # or the try_number of the last complete run
            # https://issues.apache.org/jira/browse/AIRFLOW-2143
            try_count = ti.prev_attempted_tries
            gantt_bar_items.append((ti.task_id, ti.start_date, end_date, ti.state, try_count))

        tf_count = 0
        try_count = 1
        prev_task_id = ""
        for tf in ti_fails:
            end_date = tf.end_date or timezone.utcnow()
            start_date = tf.start_date or end_date
            if tf_count != 0 and tf.task_id == prev_task_id:
                try_count = try_count + 1
            else:
                try_count = 1
            prev_task_id = tf.task_id
            gantt_bar_items.append((tf.task_id, start_date, end_date, State.FAILED, try_count))
            tf_count = tf_count + 1

        task_types = {}
        extra_links = {}
        for t in dag.tasks:
            task_types[t.task_id] = t.task_type
            extra_links[t.task_id] = t.extra_links

        tasks = []
        for gantt_bar_item in gantt_bar_items:
            task_id = gantt_bar_item[0]
            start_date = gantt_bar_item[1]
            end_date = gantt_bar_item[2]
            state = gantt_bar_item[3]
            try_count = gantt_bar_item[4]
            tasks.append({
                'startDate': wwwutils.epoch(start_date),
                'endDate': wwwutils.epoch(end_date),
                'isoStart': start_date.isoformat()[:-4],
                'isoEnd': end_date.isoformat()[:-4],
                'taskName': task_id,
                'taskType': task_types[ti.task_id],
                'duration': (end_date - start_date).total_seconds(),
                'status': state,
                'executionDate': dttm.isoformat(),
                'try_number': try_count,
                'extraLinks': extra_links[ti.task_id],
            })

        states = {task['status']: task['status'] for task in tasks}
        data = {
            'taskNames': [ti.task_id for ti in tis],
            'tasks': tasks,
            'taskStatus': states,
            'height': len(tis) * 25 + 25,
        }

        session.commit()

        return self.render_template(
            'airflow/gantt.html',
            dag=dag,
            execution_date=dttm.isoformat(),
            form=form,
            data=data,
            base_date='',
            demo_mode=demo_mode,
            root=root,
        )

    @expose('/extra_links')
    @has_dag_access(can_dag_read=True)
    @has_access
    @action_logging
    def extra_links(self):
        """
        A restful endpoint that returns external links for a given Operator

        It queries the operator that sent the request for the links it wishes
        to provide for a given external link name.

        API: GET
        Args: dag_id: The id of the dag containing the task in question
              task_id: The id of the task in question
              execution_date: The date of execution of the task
              link_name: The name of the link reference to find the actual URL for

        Returns:
            200: {url: <url of link>, error: None} - returned when there was no problem
                finding the URL
            404: {url: None, error: <error message>} - returned when the operator does
                not return a URL
        """
        dag_id = request.args.get('dag_id')
        task_id = request.args.get('task_id')
        execution_date = request.args.get('execution_date')
        link_name = request.args.get('link_name')
        dttm = airflow.utils.timezone.parse(execution_date)
        dag = dagbag.get_dag(dag_id)

        if not dag or task_id not in dag.task_ids:
            response = jsonify(
                {'url': None,
                 'error': "can't find dag {dag} or task_id {task_id}".format(
                     dag=dag,
                     task_id=task_id
                 )}
            )
            response.status_code = 404
            return response

        task = dag.get_task(task_id)

        try:
            url = task.get_extra_links(dttm, link_name)
        except ValueError as err:
            response = jsonify({'url': None, 'error': str(err)})
            response.status_code = 404
            return response
        if url:
            response = jsonify({'error': None, 'url': url})
            response.status_code = 200
            return response
        else:
            response = jsonify(
                {'url': None, 'error': 'No URL found for {dest}'.format(dest=link_name)})
            response.status_code = 404
            return response

    @expose('/_logout')
    @action_logging
    def logout(self, session=None):
        return redirect(appbuilder.get_url_for_logout)

    @expose('/_login')
    @action_logging
    def login(self, session=None):
        return redirect(appbuilder.get_url_for_login)

    @expose('/object/task_instances')
    @has_dag_access(can_dag_read=True)
    @has_access
    @action_logging
    @provide_session
    def task_instances(self, session=None):
        dag_id = request.args.get('dag_id')
        dag = dagbag.get_dag(dag_id)

        dttm = request.args.get('execution_date')
        if dttm:
            dttm = pendulum.parse(dttm)
        else:
            return "Error: Invalid execution_date"

        task_instances = {
            ti.task_id: alchemy_to_dict(ti)
            for ti in dag.get_task_instances(dttm, dttm, session=session)}

        return json.dumps(task_instances)


class VersionView(AirflowBaseView):
    default_view = 'version'
    changelogs = None
    filepath = settings.CHANGELOG_PATH
<<<<<<< HEAD
    found_file = False
	
    try:
        with open (filepath, 'r') as f:
            changelogs = yaml.safe_load(f)
            found_file = True			
    except IOError:
        pass
=======

    # temporary fix
    # filepath = os.path.join(
    #     app.root_path, *['..', 'changelog.yaml'])


    with open (filepath, 'r') as f:
        changelogs = yaml.safe_load(f)
>>>>>>> ecbc00c8

    @expose('/version')
    @has_access
    def version(self):
        return self.render_template(
            'airflow/version.html',
            found_file = self.found_file,
            changelogs = self.changelogs)

class ConfigurationView(AirflowBaseView):
    default_view = 'conf'

    @expose('/configuration')
    @has_access
    def conf(self):
        raw = request.args.get('raw') == "true"
        title = "Airflow Configuration"
        subtitle = configuration.AIRFLOW_CONFIG
        # Don't show config when expose_config variable is False in airflow config
        if conf.getboolean("webserver", "expose_config"):
            with open(configuration.AIRFLOW_CONFIG, 'r') as f:
                config = f.read()
            table = [(section, key, value, source)
                     for section, parameters in conf.as_dict(True, True).items()
                     for key, (value, source) in parameters.items()]
        else:
            config = (
                "# Your Airflow administrator chose not to expose the "
                "configuration, most likely for security reasons.")
            table = None

        if raw:
            return Response(
                response=config,
                status=200,
                mimetype="application/text")
        else:
            code_html = Markup(highlight(
                config,
                lexers.IniLexer(),  # Lexer call
                HtmlFormatter(noclasses=True))
            )
            return self.render_template(
                'airflow/config.html',
                pre_subtitle=settings.HEADER + "  v" + airflow.__version__,
                code_html=code_html, title=title, subtitle=subtitle,
                table=table)


class FileUploadBaseView(AirflowBaseView):
    '''Generic View for File Upload.'''
    __base_url = ''

    # NOTE: You can update the below attributes when subclassing this view.
    # set template name while using this generic view.
    default_view = 'list_view'
    template_name = 'airflow/file_upload_base.html'
    groups_template_name = 'airflow/file_upload_groups.html'
    # group refers to a config group.
    default_group = 'default'
    regex_valid_groupnames = re.compile('^[A-Za-z0-9_@()-]+$')
    accepted_file_extensions = ()
    fs_path = None   # the path in filesystem where the files should be saved.
    title = None
    files_editable = False

    # TODO: Update URL map a/c to http verbs instead of using path.
    # For ex: GET base_url/list should be GET base_url/
    # POST base_url/upload should be POST base_url/
    # GET base_url/download/filename should be GET base_url/filename
    # GET base_url/destroy/filename should be DELETE base_url/filename

    # TODO: Instead of using <path:pathname> use <our_own_converter:pathname>
    # That converter should allow only one level of subdirectory access.
    # https://exploreflask.com/en/latest/views.html#custom-converters
    urls_map = {
        'list_view': ["/".join(['base_url', 'list', '<path:pathname>']),
                      "/".join(['base_url', 'list', ''])],
        'upload_view': ["/".join(['base_url', 'upload', '<path:pathname>']),
                        "/".join(['base_url', 'upload', ''])],
        'download_view': ["/".join(['base_url', 'download', '<path:pathname>'])],
        'destroy_view': ["/".join(['base_url', 'destroy', '<path:pathname>'])],
        'edit_view': ["/".join(['base_url', 'edit', '<path:pathname>'])],
    }
    method_permission_name = {
        'list_view': 'access',
        'upload_view': 'access',
        'download_view': 'access',
        'destroy_view': 'access',
        'edit_view': 'access'
    }

    def __init__(self, *args, **kwargs):
        base_url = self.__class__.__name__
        self.__class__.list_view = copy.deepcopy(self.__class__.list_view)
        self.__class__.upload_view = copy.deepcopy(self.__class__.upload_view)
        self.__class__.download_view = copy.deepcopy(self.__class__.download_view)
        self.__class__.destroy_view = copy.deepcopy(self.__class__.destroy_view)
        self.__class__.edit_view = copy.deepcopy(self.__class__.edit_view)
        self.__class__.list_view._urls = []
        self.__class__.upload_view._urls = []
        self.__class__.download_view._urls = []
        self.__class__.destroy_view._urls = []
        self.__class__.edit_view._urls = []
        super().__init__(*args, **kwargs)

        for url in self.urls_map['list_view']:
            self.__class__.list_view._urls.append(
                (url.replace('base_url', base_url), ['GET']))

        for url in self.urls_map['upload_view']:
            self.__class__.upload_view._urls.append(
                (url.replace('base_url', base_url), ['POST']))

        for url in self.urls_map['download_view']:
            self.__class__.download_view._urls.append(
                (url.replace('base_url', base_url), ['GET']))

        for url in self.urls_map['destroy_view']:
            self.__class__.destroy_view._urls.append(
                (url.replace('base_url', base_url), ['GET']))

        for url in self.urls_map['edit_view']:
            self.__class__.edit_view._urls.append(
                (url.replace('base_url', base_url), ['GET', 'POST']))

        # self.__class__.list_view._urls.extend(
        #     (self.urls_map['list_view'].replace('base_url', base_url), ['GET']))

        # self.__class__.upload_view._urls.extend(
        #     (self.urls_map['upload_view'].replace('base_url', base_url), ['POST']))
        # self.__class__.download_view._urls.extend(
        #     (self.urls_map['download_view'].replace('base_url', base_url), ['GET']))
        # self.__class__.destroy_view._urls.extend(
        #     (self.urls_map['destroy_view'].replace('base_url', base_url), ['GET']))
        # self.__class__.edit_view._urls.extend(
        #     (self.urls_map['edit_view'].replace('base_url', base_url), ['GET', 'POST']))

        if self.fs_path:
            os.makedirs(self.fs_path, exist_ok=True)
            # os.makedirs(os.path.join(self.fs_path, self.default_group), exist_ok=True)

    @classmethod
    def get_base_url(cls):
        return cls.__base_url

    def get_file_path(self, pathname):
        self.check_attr_is_set(self.fs_path)
        if isinstance(pathname, str):
            path = os.path.join(self.fs_path, pathname)
        else:
            path = os.path.join(self.fs_path, *pathname)
        if self.path_valid(path):
            return path

    def path_valid(self, path):
        '''Path is valid if is inside `self.fs_path`
        '''
        norm_fs_path = os.path.normpath(self.fs_path)
        norm_path = os.path.normpath(os.path.join(self.fs_path, path))
        if norm_fs_path == norm_path[:len(norm_fs_path)]:
            return True
        raise Exception('Illegal Access to other directories not allowed.')

    def check_attr_is_set(self, *args):
        # TODO: Refactor this to raise more appropriate error messages.
        for attr in args:
            if not attr:
                raise Exception('All arguments not set. Please set them to appropriate value')

    def on_save_complete(self):
        '''Called when all files uploaded are saved'''
        pass

    def action_logger(f):
        '''
        Decorator to log user actions.

        Similar to decorator `action_logging` in `decorators.py` but it
        logs `f.__class__.__name__` + `f.__name__` as event.
        '''
        @functools.wraps(f)
        def wrapper(*args, **kwargs):

            try:
                with create_session() as session:
                    if g.user.is_anonymous:
                        user = 'anonymous'
                    else:
                        user = g.user.username

                    log = Log(
                        event="{}.{}".format(args[0].__class__.__name__, f.__name__)[:30],
                        task_instance=None,
                        owner=user,
                        extra=str(list(request.args.items())),
                        task_id=request.args.get('task_id'),
                        dag_id=request.args.get('dag_id'),
                        source_ip=request.environ['REMOTE_ADDR'])

                    if 'execution_date' in request.args:
                        log.execution_date = pendulum.parse(
                            request.args.get('execution_date'))

                    session.add(log)

                return f(*args, **kwargs)
            except Exception as e:
                print(e)

        return wrapper

    def extra_files(self, files):
        # use this view to add other objects to file dict here.
        return files

    @has_access
    @action_logger
    def list_view(self, pathname=None):
        self.check_attr_is_set(self.fs_path, self.accepted_file_extensions)
        if pathname:
            path = self.get_file_path(pathname)
        else:
            path = self.fs_path
            # pathname = ''  # required for path concatenation in file_upload_base.html
        files = self.get_details(path, self.accepted_file_extensions)
        files = self.extra_files(files)
        return self.render_template(
            self.template_name,
            files=files,
            view=self.__class__.__name__,
            accepted_file_extensions=self.accepted_file_extensions,
            title=self.title,
            files_editable=self.files_editable,
            pathname=pathname
        )

    def extra_work_after_file_save(self, filedest, *args, **kwargs):
        return

    @has_access
    @action_logger
    def upload_view(self, pathname=None):
        list_files = request.files.getlist("file")
        files_uploaded = 0
        for upload in list_files:
            filename = upload.filename
            if filename.endswith(self.accepted_file_extensions):
                if pathname:
                    destination = self.get_file_path([pathname, filename])
                else:
                    destination = self.get_file_path(filename)
                upload.save(destination)
                # print("Extra work")
                self.extra_work_after_file_save(destination)
                # print("Extra work done")
                try:
                    AirflowBaseView.audit_logging(
                        "{}.{}".format(self.__class__.__name__, 'upload_view'),
                        filename, request.environ['REMOTE_ADDR'])
                except Exception:
                    pass
                files_uploaded += 1
            else:
                flash('File, ' + filename + ' not allowed', 'error')
        if files_uploaded:
            self.flash_on_upload_done(files_uploaded)
        self.on_save_complete()
        return redirect(url_for(self.__class__.__name__ + '.list_view', pathname=pathname))

    def flash_on_upload_done(self, files_uploaded):
        flash(str(files_uploaded) + ' files uploaded!!', 'success')

    @has_access
    @action_logger
    def edit_view(self, pathname):
        '''When `self.files_editable` is set to True, you should override this view'''
        return make_response(('BAD_REQUEST', 400))
        # raise NotImplementedError('Please implement this in your subclass to be able to edit files.')

    @has_access
    @action_logger
    def download_view(self, pathname):
        file_path = self.get_file_path(pathname)
        AirflowBaseView.audit_logging(
            "{}.{}".format(self.__class__.__name__, 'download_view'),
            pathname, request.environ['REMOTE_ADDR'])
        return send_file(file_path, as_attachment=True, conditional=True)

    @has_access
    def destroy_view(self, pathname):
        file = Path(self.get_file_path(pathname))
        print(file)
        if file.exists():
            file.unlink()
            AirflowBaseView.audit_logging(
                "{}.{}".format(self.__class__.__name__, 'destroy_view'),
                pathname, request.environ['REMOTE_ADDR'])
            flash('File ' + pathname + ' successfully deleted.', category='warning')
        else:
            flash('File ' + pathname + ' not found.', category='error')

        redirect_pathname = Path(pathname).parent.stem
        return redirect(url_for(self.__class__.__name__ + '.list_view', pathname=redirect_pathname))


class SparkDepView(FileUploadBaseView):
    fs_path = settings.SPARK_DEPENDENCIES_FOLDER
    accepted_file_extensions = ('.jar', '.egg', '.zip', '.py')
    title = 'Spark Dependencies'

    def on_save_complete(self):
        flash('To include the file(s) for spark job, select them from spark configuration.', 'success')


class CodeArtifactView(FileUploadBaseView):
    fs_path = settings.CODE_ARTIFACTS_FOLDER
    accepted_file_extensions = ('.jar', '.egg', '.zip', '.py')
    title = 'Code Artifacts'
    class_permission_name = 'Code Artifacts'


class TrainedModelsView(FileUploadBaseView):
    base_fs_path = settings.MODEL_SERVERS
    temp_fs_path = os.path.join(settings.MODEL_SERVERS, 'tmp')

    fs_path = settings.MODEL_SERVERS
    # accepted_file_extensions = ('.tar', '.tar.gz')
    accepted_file_extensions = ('',)
    title = 'Pre-trained models and dataset repositories'
    class_permission_name = 'Models and Datasets'
    method_permission_name = {
        'list_view': 'access',
        'upload_view': 'access',
        'download_view': 'access',
        'destroy_view': 'access',
        'edit_view': 'access'
    }
    template_name = 'airflow/tf_file_upload_base.html'

    fs_mapping = {
        'tf_models': {
            'path': os.path.join(base_fs_path, 'tf-models'),
            'extract_on_upload': True,
            'update_config': True,
            'accept_extensions': ('.tar', '.gz')
        },
        'spark_models': {
            'path': os.path.join(base_fs_path, 'spark-models'),
            'extract_on_upload': False,
            'update_config': False,
            'accept_extensions': ('.tar', '.gz')
        },
        'other_models': {
            'path': os.path.join(base_fs_path, 'other-models'),
            'extract_on_upload': True,
            'update_config': False,
            'accept_extensions': ('.tar', '.gz')
        },
        'datasets': {
            'path': os.path.join(base_fs_path, 'datasets'),
            'extract_on_upload': True,
            'update_config': False,
            'accept_extensions': ('.tar', '.gz')
        }
    }

    def __init__(self, *args, **kwargs):
        super().__init__(*args, **kwargs)

        for key, val in self.fs_mapping.items():
            os.makedirs(val['path'], exist_ok=True)

    def flash_on_upload_done(self, files_uploaded):
        return

    @has_access
    def list_view(self, pathname=None):
        # THIS view should return the same content irrespective of pathname
        if pathname:
            return redirect(url_for(self.__class__.__name__ + '.list_view', pathname=''))

        files = {}
        for key, val in self.fs_mapping.items():
            # print(key, val)
            files[key] = {}
            pth = val['path']
            # print(pth)
            files[key] = self.get_details(pth, ('', ))
            files[key] = self.extra_files(files[key], pth)
            # print("KEY====>>>>", key, files[key])
        # for i in files:
        #     print(files[i])
        return self.render_template(
            self.template_name,
            files=files,
            view=self.__class__.__name__,
            title=self.title,
            files_editable=False,
            pathname=None,
            fs_mapping=self.fs_mapping,
            max_chunk_size=settings.MAX_CHUNK_SIZE,
            max_file_size=settings.MAX_FILE_SIZE
        )

    @csrf.exempt
    @has_access
    def upload_view(self, pathname=None):
        # print(request.form)
        file = request.files['file']
        temp_save_path = os.path.join(self.temp_fs_path, request.form['dzuuid'])
        current_chunk = int(request.form['dzchunkindex'])

        def create_chunks_folder():
            os.makedirs(temp_save_path, exist_ok=True)

        create_chunks_folder()
        logging.info('{} chunk recieved, chunk index {}'.format(
            file.filename,
            current_chunk)
        )

        # save the chunk using its index
        # TODO: check if lock is required here.
        with open(os.path.join(temp_save_path, str(current_chunk)), 'wb') as f:
            f.write(file.stream.read())

        return make_response(('Chunk {} saved.'.format(current_chunk), 200))

    @has_access
    # @action_logging
    @expose('/TrainedModelsView/extract/', methods=['POST'])
    @expose('/TrainedModelsView/extract/<path:pathname>', methods=['POST'])
    @csrf.exempt
    def extract_view(self, pathname=None):
        # return make_response(('Thread to combine files has started.', 400))
        temp_save_path = os.path.join(self.temp_fs_path, request.form['dzuuid'])
        file = request.form['file']
        total_chunks = int(request.form['totalChunkCount'])
        # print(pathname)
        AirflowBaseView.audit_logging(
            'TrainedModelsView.extract',
            file,
            request.environ['REMOTE_ADDR'])
        combine_chunks_thread = threading.Thread(
            target=self.extra_work_after_file_save,
            args=(temp_save_path, file, total_chunks, pathname))
        combine_chunks_thread.start()
        return make_response(('Thread to combine files has started.', 200))

    def extra_files(self, files, fs_path=None):
        '''
        This method adds extra files which need to be shown, & removes previously added
        files which needn't be shown in the UI.
        '''
        # print(fs_path)
        if not fs_path:
            fs_path = self.fs_path
        # also removing `models.config` which we don't want to show
        dirs = [name for name in os.listdir(fs_path) if os.path.isdir(os.path.join(fs_path, name))]
        # print("Dirs ===>>>", dirs)
        for d in dirs:
            fileStatsObj = os.stat(os.path.join(fs_path, d))
            modificationTime = time.ctime(fileStatsObj[stat.ST_MTIME])  # get last modified time
            size_bytes = fileStatsObj.st_size
            size = AirflowBaseView.convert_size(size_bytes)
            temp_dict = {'time': modificationTime.split(' ', 1)[1], 'size': size, 'dir': True}
            files[d] = temp_dict
        # remove models.config
        for file in list(files.keys()):
            if file.endswith('.config'):
                files.pop(file, None)

        return files

    def set_config(self, config, pathname):
        try:
            with open(os.path.join(pathname, 'models.config'), 'w') as f:
                f.write(config)
        except Exception as e:
            print(e)

    def get_file_path(self, pathname):
        if isinstance(pathname, list):
            fs_path = self.fs_mapping.get(pathname[0], self.fs_mapping['other_models'])['path']
            # print("FS_PATh ====>", fs_path)
            return os.path.join(fs_path, pathname[1])
        else:
            return os.path.join(self.fs_path, pathname)

    def update_models_config(self, pathname):
        config = 'model_config_list: {'
        dirs = [name for name in os.listdir(pathname) if os.path.isdir(os.path.join(pathname, name))]
        for dname in dirs:
            # print(dname)
            config += '''config: {
                            name: "%s",
                            base_path: "/usr/local/couture/trained-models/%s/%s",
                            model_platform: "tensorflow"
                        },''' % (dname, 'tf-models', dname)
        config += '}'
        # flash('All Model servers have been updated')
        self.set_config(config, pathname)
        AirflowBaseView.audit_logging(
            'TrainedModelsView.update_models_config',
            extra='',
            source_ip=request.environ['REMOTE_ADDR'])

    def extra_work_after_file_save(self, temp_save_path, file, total_chunks, pathname):
        # TODO: MODIFY THIS HACK.
        fs_key = pathname
        fs_path = self.fs_mapping[fs_key]['path']
        pathname = os.path.join(fs_path, file)
        # TODO: check if lock or semaphore is required here.

        # assuming all chunks exists:
        with open(pathname, 'wb') as f:
            for chunk_index in range(0, total_chunks):
                with open(os.path.join(temp_save_path, str(chunk_index)), 'rb') as chunk:
                    f.write(chunk.read())

        # delete the temp files
        shutil.rmtree(temp_save_path)

        logging.info(f'Final Size of file {file}: {os.path.getsize(pathname)}')

        if not self.fs_mapping[fs_key]['extract_on_upload']:
            return

        if str(pathname).endswith(('.tar', '.tar.gz')):
            file_path = self.get_file_path(pathname)
            with tarfile.open(Path(file_path)) as tar:
                for content in tar:
                    try:
                        tar.extract(content, path=fs_path)
                    except Exception as e:
                        print(e)
                        existing_content = Path(fs_path).joinpath(content)
                        if existing_content.is_dir():
                            shutil.rmtree(existing_content)
                        else:
                            existing_content.unlink()
                        tar.extract(content, path=fs_path)
                        flash('{} already exists, overwriting'.format(content), category='warning')

                        # # after extracting, update models.config
                        # if existing_content.isdir():
                    finally:
                        content_path = Path(fs_path).joinpath(content.name)
                        os.chmod(content_path, content.mode)
            # flash('Extracted {}'.format(pathname))
            Path(str(pathname)).unlink()
            if self.fs_mapping[fs_key]['update_config']:
                self.update_models_config(fs_path)

    @has_access
    # @action_logger
    def download_view(self, pathname):
        file_path = self.get_file_path(str(pathname).split('/'))
        arcname = pathname.split('/')[-1]
        if os.path.isdir(file_path):
            f = tempfile.SpooledTemporaryFile(suffix='.tar.gz')
            with tarfile.open(fileobj=f, mode='w:gz') as tar:
                tar.add(file_path, arcname=arcname)

            f.flush()
            f.seek(0)
            AirflowBaseView.audit_logging(
                'TrainedModelsView.download_view',
                arcname,
                request.environ['REMOTE_ADDR'])
            return send_file(f,
                             as_attachment=True,
                             conditional=True,
                             attachment_filename='{}.tar.gz'.format(pathname),
                             mimetype='application/gzip')
        return send_file(file_path, as_attachment=True, conditional=True)

    @has_access
    def destroy_view(self, pathname):
        file = Path(self.get_file_path(str(pathname).split('/')))
        if file.exists() and file.is_file():
            file.unlink()
            flash('File ' + pathname + ' successfully deleted.', category='warning')
        elif file.exists() and file.is_dir():
            shutil.rmtree(file)
            flash('Folder ' + pathname + ' successfully deleted.', category='warning')
            pth = pathname.split('/')[0]
            if self.fs_mapping[pth]['update_config']:
                self.update_models_config(self.fs_mapping[pth]['path'])
        else:
            flash('File/Folder ' + pathname + ' not found.', category='error')
        return redirect(url_for(self.__class__.__name__ + '.list_view', pathname=''))


class HadoopConfView(FileUploadBaseView):
    # TODO: Merge this with file upload baseview.
    default_view = 'groups_view'
    fs_path = settings.HADOOP_CONFIGS_FOLDER
    accepted_file_extensions = ('.xml', )
    title = 'Spark Hadoop Config Groups'
    files_editable = True
    groups_template_name = 'airflow/hadoop_upload_groups.html'

    def get_default_group_path(self):
        try:
            default_group_p = os.readlink(os.path.join(self.fs_path, self.default_group))
        except FileNotFoundError:
            default_group_p = ""
        if not os.path.isabs(default_group_p):
            default_group_p = os.path.join(self.fs_path, default_group_p)
        default_group_p = os.path.normpath(default_group_p)
        return default_group_p

    def get_groups(self):
        groups = []
        default_group_name = None
        default_group_p = self.get_default_group_path()
        for f in os.scandir(self.fs_path):
            if f.is_dir() and f.name != self.default_group:
                if os.path.normpath(f.path) != default_group_p:
                    groups.append([f, False])
                else:
                    groups.append([f, True])
                    default_group_name = f.name
        return groups, default_group_name

    def _change_default_group(self, groupname):
        try:
            try:
                os.remove(os.path.join(self.fs_path, self.default_group))
            except OSError:
                pass
            norm_group_path = os.path.normpath(os.path.join(self.fs_path, groupname))
            # Changing putting relative symlink here
            os.symlink(os.path.relpath(norm_group_path, self.fs_path),
                       os.path.join(self.fs_path, self.default_group))
            # os.symlink(norm_group_path,
            #            os.path.join(self.fs_path, self.default_group))
            AirflowBaseView.audit_logging(
                "{}.{}".format(self.__class__.__name__, 'change_default_group'),
                groupname, request.environ['REMOTE_ADDR'])
        except Exception:
            # print(e, type(e))
            pass

    @expose('/HadoopConfView/change-default-group/', methods=['GET'])
    @has_access
    @FileUploadBaseView.action_logger
    def change_default_group(self):
        groupname = request.args.get('group')
        self._change_default_group(groupname)
        return redirect(url_for('HadoopConfView.groups_view'))

    @expose('/HadoopConfView/delete-group/<string:groupname>', methods=['GET'])
    @has_access
    @FileUploadBaseView.action_logger
    def delete_group(self, groupname):
        default_group_p = self.get_default_group_path()
        norm_group_path = os.path.normpath(os.path.join(self.fs_path, groupname))
        if default_group_p == norm_group_path:
            flash('Cannot delete the default group. Change default group first.', category='warning')
        else:
            shutil.rmtree(norm_group_path, ignore_errors=True)
            AirflowBaseView.audit_logging(
                "{}.{}".format(self.__class__.__name__, 'delete_group'),
                groupname, request.environ['REMOTE_ADDR'])
        return redirect(url_for('HadoopConfView.groups_view'))

    @expose('/HadoopConfView/groups/', methods=['GET', 'POST'])
    @has_access
    @FileUploadBaseView.action_logger
    def groups_view(self):
        groups = []
        default_group_name = None
        if request.method == 'GET':
            if not os.path.islink(os.path.join(self.fs_path, self.default_group)):
                flash('No Default Hadoop Config Group set', category='warning')
            groups, default_group_name = self.get_groups()
            return self.render_template(
                self.groups_template_name,
                groups=groups,
                view=self.__class__.__name__,
                accepted_file_extensions=self.accepted_file_extensions,
                title=self.title,
                default_group=default_group_name
            )
        else:
            name = request.form.get('name')
            if name and self.regex_valid_groupnames.match(name):
                os.makedirs(os.path.join(self.fs_path, name), exist_ok=True)
                # copying default spark config.
                shutil.copyfile(settings.SAMPLE_SPARK_CONF_PATH, os.path.join(self.fs_path, *[name, 'couture-spark.conf']))
                groups, _ = self.get_groups()
                if len(groups) <= 1:
                    self._change_default_group(name)
                    # making this the default group.
                flash('Group added !', category='success')
                AirflowBaseView.audit_logging(
                    "{}.{}".format(self.__class__.__name__, 'add_group'),
                    name, request.environ['REMOTE_ADDR'])
            else:
                flash('Invalid group name provided !', category='error')
            return redirect(url_for('HadoopConfView.groups_view'))

    @has_access
    @action_logging
    def edit_view(self, pathname):
        from lxml import etree as ET
        UPLOAD_FOLDER = self.fs_path
        if request.method == 'GET':
            xml_file = os.path.join(UPLOAD_FOLDER, pathname)
            self.path_valid(xml_file)
            tree = ET.parse(xml_file)
            root = tree.getroot()
            rootname = root.tag

            values_get = {}
            for p in root.iter('property'):
                name = p.find('name').text
                value = p.find('value').text
                values_get[name] = value  # storing all the name and value pairs in values_get dictionary
            return self.render_template('airflow/hadoop_conn_file.html',
                                        Section=rootname,
                                        Configurations=values_get,
                                        pathname=pathname)

        if request.method == 'POST':
            xml_file = os.path.join(UPLOAD_FOLDER, pathname)
            self.path_valid(xml_file)
            tree = ET.parse(xml_file)
            root = tree.getroot()

            values = {}
            for p in root.iter('property'):
                name = p.find('name').text
                value = p.find('value').text
                values[name] = value  # storing all the name and value pairs in values_get dictionary

            for prop in root.iter('property'):
                name = prop.find('name').text
                value = prop.find('value').text
                new_value = request.form[name]  # extracting updated values from the form
                prop.find('value').text = str(new_value)  # for saving edit changes in file

            for key in request.form:
                if key.startswith('new-config-key-') and request.form[key]:
                    key_no = key.split('-')[-1]
                    prop = ET.Element("property")
                    root.append(prop)
                    nm = ET.SubElement(prop, "name")
                    nm.text = request.form[key]
                    val = ET.SubElement(prop, "value")
                    val.text = request.form['new-config-value-' + key_no]

            del_name = request.form.get('option_title_config_delete')  # for deleting a property from file
            if del_name:
                for p in root.iter('property'):
                    n = p.find('name').text
                    if n == del_name:
                        root.remove(p)

            tree.write(xml_file)  # writing all the updated changes to the fields

            return redirect(url_for('HadoopConfView.edit_view', pathname=pathname))


class ExportConfigsView(AirflowBaseView, BaseApi):
    _configs_path = [
        settings.HADOOP_CONFIGS_FOLDER,
        # settings.SPARK_CONF_PATH,
    ]

    _dependencies_path = [
        settings.SPARK_DEPENDENCIES_FOLDER,
    ]

    _dags_path = [
        settings.DAGS_FOLDER
    ]

    @staticmethod
    def filter_files(tarinfo):
        # TODO: Filter files here.
        return tarinfo
        # if str(tarinfo.name).endswith('.py') .....

    @staticmethod
    def moveTree(sourceRoot, destRoot):
        # COPY whole dirs(only) present in sourceRoot.
        if not os.path.exists(destRoot):
            return False
        dirs = [name for name in os.listdir(sourceRoot) if os.path.isdir(os.path.join(sourceRoot, name))]
        for folder in dirs:
            if not os.path.islink(os.path.join(destRoot, folder)):
                shutil.rmtree(os.path.join(destRoot, folder), ignore_errors=True)
            else:
                os.unlink(os.path.join(destRoot, folder))

            # else:
                # print("folder:::", folder)
            if os.path.islink(os.path.join(sourceRoot, folder)):
                os.symlink(os.readlink(os.path.join(sourceRoot, folder)), os.path.join(destRoot, folder))
            else:
                shutil.copytree(os.path.join(sourceRoot, folder),
                                os.path.join(destRoot, folder),
                                copy_function=shutil.copy,
                                symlinks=True)

        files = [name for name in os.listdir(sourceRoot) if os.path.isfile(os.path.join(sourceRoot, name))]
        for file in files:
            shutil.copy(os.path.join(sourceRoot, file),
                        os.path.join(destRoot, file))

    def export(self, export_paths, name='configs'):
        f = tempfile.SpooledTemporaryFile(suffix='.tar.gz')
        airflow_home_parent = os.path.normpath(os.path.join(AIRFLOW_HOME, os.pardir))
        root_dir = Path(name)
        with tarfile.open(fileobj=f, mode='w:gz') as tar:
            for path in export_paths:
                try:
                    tar.add(path,
                            arcname=str(root_dir.joinpath(Path(path).relative_to(airflow_home_parent))),
                            filter=self.filter_files)
                except FileNotFoundError:
                    pass

        f.flush()
        f.seek(0)
        return send_file(f,
                         as_attachment=True,
                         conditional=True,
                         attachment_filename='{}.tar.gz'.format(name),
                         mimetype='application/gzip')

    def imprt(self, import_paths, tar):
        # NOTE: All folder imports are from AIRFLOW_HOME/../
        # The sent files should be overwritten and the rest files already
        # present in the filesystem should be preserved.
        if not tar:
            return self.response_400('Missing "sources"')
        airflow_home_parent = Path(AIRFLOW_HOME).parent
        with tempfile.TemporaryDirectory() as tmpdir:
            tarfile.open(fileobj=tar, mode='r:gz').extractall(path=tmpdir)
            contents = [name for name in os.listdir(tmpdir) if os.path.isdir(os.path.join(tmpdir, name))]
            if not contents:
                return self.response_400(
                    message="No root directory found. Keep a root directory.")
            elif len(contents) > 1:
                return self.response_400(
                    message="Multiple directories in root found while extracting.\
                            Keep only one root directory.")
            # go inside the first directory.
            root_dir = Path(contents[0])
            for path in import_paths:
                path_in_tempdir = os.path.join(tmpdir,
                                               *[root_dir, Path(path).relative_to(airflow_home_parent)])
                if os.path.isfile(path) and os.path.exists(path_in_tempdir):
                    shutil.copyfile(path_in_tempdir, path, follow_symlinks=True)
                elif os.path.isdir(path) and os.path.exists(path_in_tempdir):
                    self.moveTree(path_in_tempdir, path)

        return self.response(200, message="OK")

    @expose('/configs/', methods=['GET', 'POST'])
    # @protect(allow_browser_login=True)
    @csrf.exempt
    def configs(self):
        # TODO: enable authentication.
        if request.method == 'GET':
            return self.export(self._configs_path)
        if request.method == 'POST':
            return self.imprt(self._configs_path, tar=request.files.get('sources'))

    @expose('/dependencies/', methods=['GET', 'POST'])
    # @protect(allow_browser_login=True)
    @csrf.exempt
    def dependencies(self):
        # TODO: enable authentication.
        if request.method == 'GET':
            return self.export(self._dependencies_path, name='dependencies')
        if request.method == 'POST':
            return self.imprt(self._dependencies_path, tar=request.files.get('sources'))

    @expose('/dags/', methods=['GET', 'POST'])
    # @protect(allow_browser_login=True)
    @csrf.exempt
    def dags(self):
        # TODO: enable authentication.
        if request.method == 'GET':
            return self.export(self._dags_path, name='dags')
        if request.method == 'POST':
            return self.imprt(self._dags_path, tar=request.files.get('sources'))


class EDAView(AirflowBaseView, BaseApi):
    default_view = 'source_view'
    output_path = os.path.join(settings.EDA_HOME, *['outputs'])
    temp_save_path = os.path.join(settings.EDA_HOME, *['tmp'])
    hdfs_path = '/data/eda/raw/inputfiles/'
    sources_key = 'EDA_Sources'
    class_permission_name = 'Exploratory data analysis'
    method_permission_name = {
        'source_view': 'access',
        'source_destroy_view': 'access',
        'list_outputs_view': 'access',
        'dashboard_view': 'access'
    }

    def __init__(self, *args, **kwargs):
        os.makedirs(self.output_path, exist_ok=True)
        os.makedirs(self.temp_save_path, exist_ok=True)
        super().__init__(*args, **kwargs)

    def get_sources(self):
        return models.EdaSource.all_sources()

    def get_outputs(self):
        outputs_folder = Path(self.output_path)
        # Use os.scandir() instead ?
        tree = []
        curr = 0
        dir_node_id = {}
        for dirpath, dirs, files in os.walk(self.output_path):
            root = Path(dirpath).stem
            tree.append({'id': 'node-{}'.format(curr),
                         'state': {
                             'opened': 'true'},
                         'parent': '#' if not curr else dir_node_id[Path(dirpath).parts[-2]],
                         'text': root})
            dir_node_id[root] = 'node-{}'.format(curr)
            curr += 1
            for file in files:
                if file.endswith(('.htm', '.html')):
                    fpath = Path(os.path.join(dirpath, file))
                    tree.append({'id': 'node-{}'.format(curr),
                                 'parent': dir_node_id[root],
                                 'text': file,
                                 'type': 'dashboard',
                                 'a_attr': {
                                     'href': url_for('EDAView.dashboard_view',
                                                     filename=fpath.relative_to(outputs_folder))
                    }})
                    curr += 1
        return tree

    def add_source(self, conn_uri, source_type, tablename=None):
        source_type = models.EdaSourcesEnum(source_type)
        models.EdaSource.add_source(conn_uri, source_type, tablename)
        # sources = set(self.get_sources())
        # sources.add(source)
        # sources = list(sources)
        # models.Variable.set(self.sources_key, sources, serialize_json=True)

    def remove_source(self, source):
        models.EdaSource.remove_source(source)

    @expose('/eda/sources/', methods=['GET', 'POST'])
    @has_access
    @csrf.exempt
    @action_logging
    def source_view(self):
        if request.method == "GET":
            sources = self.get_sources()
            outputs = json.dumps(self.get_outputs())
            return self.render_template('eda/eda_sources.html',
                                        sources=sources,
                                        source_types=models.EdaSourcesEnum,
                                        outputs=outputs)
        conn_uri = request.form.get('path')
        if not conn_uri and not request.files.get('file'):
            flash('Invalid source.', category='warning')
        elif request.form.get('type') == models.EdaSourcesEnum.hdfs.value:
            self.add_source(conn_uri, source_type=models.EdaSourcesEnum.hdfs.value)
            flash('Source Added.')
        else:
            # csv file. Trigger an run immdeiately.
            file = request.files.get('file')
            # dest = os.path.join(self.temp_save_path, file.filename)
            # file.save(dest)
            # self.add_source_file(file)
            dest = os.path.join(self.temp_save_path, file.filename)
            file.save(dest)
            # add_source_file_thread = threading.Thread(
            #     target=self.add_source_file,
            #     args=(dest, self.hdfs_path))
            # add_source_file_thread.start()
            # flash(f'File will be copied to HDFS shortly. \
            #     Trigger EDA on this file at {self.hdfs_path}{file.filename}.')
            # move data to hdfs

            # just mock the eda source
            eda_source = models.EdaSource(connection_uri=dest, source_type='local')
            dag_ids = self.create_eda_dags(eda_source, runtype='L0')
            _parse_dags(update_DagModel=True)

            for dag_id in dag_ids:
                unpause_dag(dag_id)
        return redirect(url_for('EDAView.source_view'))

    # def add_source_file(self, file, hdfs_path):

    #     hdfs_fileloc = move_to_hdfs(file, hdfs_path)
    #     # move_to_hdfs_thread = threading.Thread(
    #     #         target=move_to_hdfs,
    #     #         args=(os.path.join(self.temp_save_path, file.filename)))
    #     # move_to_hdfs_thread.start()

    #     # TODO: This is done because of the way the hdfs path is handled in EDA DAGs.
    #     # Check if it is the correct way.
    #     if str(hdfs_fileloc).startswith('/'):
    #         hdfs_fileloc = 'hdfs:/' + hdfs_fileloc
    #     else:
    #         hdfs_fileloc = 'hdfs://' + hdfs_fileloc
    #     # print(os.stat(dest))
    #     self.add_source(hdfs_fileloc, source_type=models.EdaSourcesEnum.hdfs.value)

    def create_eda_dags(self, eda_source, runtype):

        username = g.user.username
        now = datetime.now()

        if runtype == 'L0':
            eda_type = 'preliminary'
            eda_dag_id_prefix = 'EDAPreliminaryDataSummary'
            viz_dag_id_prefix = 'EDAPreliminaryVisualisation'
            eda_dag_template = 'dags/default_EDA_preliminary_data_summary.jinja2'
            viz_dag_template = 'dags/default_EDA_preliminary_visualisations.jinja2'
        else:
            # L1 type EDA
            eda_type = 'data_importance'
            eda_dag_id_prefix = 'EDADataScoreAndFeatureSummary'
            viz_dag_id_prefix = 'EDADataScoreAndFeatureVisualisation'
            eda_dag_template = 'dags/default_EDA_datascore_and_feature_summary.jinja2'
            viz_dag_template = 'dags/default_EDA_datascore_and_feature_visualisation.jinja2'

        if eda_source.source_type == models.EdaSourcesEnum.database:
            output_dirs = [
                f'{Path(eda_source.connection_uri).resolve().stem}-{eda_source.tablename}',
                eda_type,
                now.strftime('%Y-%m-%d-%H:%M:%S')
            ]
        # for hdfs and csv files
        else:
            output_dirs = [
                Path(eda_source.connection_uri).resolve().stem,
                eda_type,
                now.strftime('%Y-%m-%d-%H:%M:%S')
            ]


        # folder_to_copy_sum is an intermediate directory
        folder_to_copy_sum = "-".join([
            Path(eda_source.connection_uri).stem,
            now.strftime("%d-%m-%Y-%H-%M-%S")])

        eda_dag_id = "-".join([
            eda_dag_id_prefix,
            Path(eda_source.connection_uri).resolve().stem,
            now.strftime("%d-%m-%Y-%H-%M-%S")])
        code = self.render_template(eda_dag_template,
                                    username=username,
                                    dag_id=eda_dag_id,
                                    source=eda_source,
                                    eda_sources_enum=models.EdaSourcesEnum,
                                    folder_to_copy_sum=folder_to_copy_sum,
                                    now=now)
        with open(os.path.join(settings.DAGS_FOLDER, eda_dag_id + '.py'), 'w') as dag_file:
            dag_file.write(code)

        viz_dag_id = "-".join([
            viz_dag_id_prefix,
            Path(eda_source.connection_uri).resolve().stem,
            now.strftime("%d-%m-%Y-%H-%M-%S")])
        code = self.render_template(viz_dag_template,
                                    username=username,
                                    dag_id=viz_dag_id,
                                    source=eda_source,
                                    output_dirs=output_dirs,
                                    eda_dag_id=eda_dag_id,
                                    folder_to_copy_sum=folder_to_copy_sum,
                                    now=now)
        with open(os.path.join(settings.DAGS_FOLDER, viz_dag_id + '.py'), 'w') as dag_file:
            dag_file.write(code)

        flash_msg = '{} EDA run on Source: {} has been scheduled. '.format(eda_type, str(eda_source)) + \
            'Output will be found in "{}" directory.'.format('/'.join(output_dirs))
        flash(flash_msg)
        return (viz_dag_id, eda_dag_id)

    @expose('/eda/run/<int:source>', methods=['GET', 'POST'])
    @has_access
    @csrf.exempt
    @action_logging
    def run_view(self, source):
        eda_source = models.EdaSource.get_by_id(source_id=source)
        dag_ids = self.create_eda_dags(eda_source, runtype=request.args.get('type', 'L0'))
        # TODO: DO _parse_dags in a separate thread.
        _parse_dags(update_DagModel=True)

        for dag_id in dag_ids:
            unpause_dag(dag_id)
        return redirect(url_for('EDAView.source_view'))

    @expose('/eda/api/', methods=['POST'])
    # @has_access
    @csrf.exempt
    def source_view_api(self, **kwargs):
        # TODO: Add authentication on this view.
        # NOTE: if we create more API's we may want to switch to marshmallow
        # for data valiation
        # print(request.form)
        conn_uri = request.form.get('connection_uri')
        tablename = request.form.get('tablename')
        source_type = request.form.get('source_type')
        source_types = [tipe.value for tipe in models.EdaSourcesEnum]
        if not conn_uri:
            return self.response_400(message="Missing 'connection_uri' in body.")
        if not source_type:
            return self.response_400(message="Missing 'source_type' in body.")
        if source_type not in source_types:
            return self.response_400(message="Invalid 'source_type' in body.")

        self.add_source(conn_uri, source_type, tablename)
        return self.response(201)

    @expose('/eda/<path:source>/delete/', methods=['GET', 'POST'])
    @has_access
    @action_logging
    def source_destroy_view(self, source):
        try:
            self.remove_source(source)
            flash('Source removed')
        except KeyError:
            flash('Source error, {} doesn\'t exists'.format(source))
        return redirect(url_for('EDAView.source_view'))

    @expose('/eda/<path:source>/', methods=['GET'])
    @has_access
    @action_logging
    def list_outputs_view(self, source):
        files = []
        dir_contents = os.listdir(self.output_path)

        for content in dir_contents:
            if content.endswith(('.htm', '.html',)):
                files.append(content)
        return self.render_template('eda/eda_list.html', files=files, source=source)

    @expose('/eda/dashboard/<path:filename>/', methods=['GET'])
    @has_access
    @action_logging
    def dashboard_view(self, filename):
        viz = ''
        try:
            with open(os.path.join(self.output_path, filename)) as f:
                viz = f.read()
        except Exception:
            pass
        return self.render_template('eda/eda_outputs.html', visualisations=viz)


class SparkConfView(AirflowBaseView):
    default_view = 'update_spark_conf'

    @expose('/couture_config/<string:group>', methods=['GET', 'POST'])
    @has_access
    @action_logging
    def update_spark_conf(self, group):
        # print(request.form)
        title = "Couture Spark Configuration"
        import collections
        import configparser as CP
        config = CP.ConfigParser()
        config.optionxform = str
        conf_path = os.path.join(settings.HADOOP_CONFIGS_FOLDER, *[group, 'couture-spark.conf'])
        setup_path = os.path.join(settings.AIRFLOW_HOME, *[os.pardir, 'jars'])
        keytab_path = os.path.join(settings.HADOOP_CONFIGS_FOLDER, *[group, 'keytab'])

        if os.path.exists(conf_path):
            config.read(filenames=conf_path)
            # orderedDictionary used so that the order displayed is same as in file
            args = collections.OrderedDict(config.items('arguments'))
            configs = collections.OrderedDict(config.items('configurations'))  # dictionary created
        else:
            config.add_section('arguments')
            config.add_section('configurations')
            args = collections.OrderedDict()
            configs = collections.OrderedDict()

        files = []
        py_files = []
        # QUESTION(@ANU): Do we need os.walk here ??
        for r, d, f in os.walk(setup_path):
            for file in f:
                if file.endswith(".jar"):
                    files.append(file)
                if file.endswith(".py") or file.endswith(".egg") or file.endswith(".zip"):
                    py_files.append(file)
        kt_files = []
        for r, d, f in os.walk(keytab_path):
            for file in f:
                kt_files.append(file)

        if request.method == 'POST':
            config.read(filenames=conf_path)
            # orderedDictionary used so that the order displayed is same as in file
            args = collections.OrderedDict(config.items('arguments'))
            configs = collections.OrderedDict(config.items('configurations'))  # dictionary created
            # print(request.form.getlist('check'))
            # print(request.form.getlist('kt_check'))
            # print(request.form.getlist('py_check'))
            for i in args:
                if i != 'jars' and i != 'py-files' and i != 'keytab':
                    config.set('arguments', i, request.form[i])
                elif i == 'jars':  # if the field is jars
                    list_file = []
                    filenames = request.form.getlist('check')
                    for f in filenames:
                        fn = os.path.join(setup_path, f)  # joining the filenames with their path
                        list_file.append(fn)
                    jarfiles = ",".join(list_file)  # joining all the filenames in a string

                    config.set('arguments', i, jarfiles)  # saving the new updated list of files
                elif i == 'keytab':  # if the field is keytab
                    kt_file = []
                    filenames = request.form.getlist('kt_check')
                    for f in filenames:
                        fn = os.path.join(keytab_path, f)  # joining the filenames with their path
                        kt_file.append(fn)
                    ktfiles = ",".join(kt_file)  # joining all the filenames in a string

                    config.set('arguments', i, ktfiles)  # saving the new updated list of files
                else:
                    py_list_file = []
                    py_filenames = request.form.getlist('py_check')
                    for f in py_filenames:
                        fn = os.path.join(setup_path, f)  # joining the filenames with their path
                        py_list_file.append(fn)
                    pythonfiles = ",".join(py_list_file)  # joining all the filenames in a string

                    config.set('arguments', i, pythonfiles)  # saving the new updated list of files

            for j in configs:
                # print("printing j", j, request.form[j])
                config.set('configurations', j, request.form[j])  # saving the new updated fields

            # filtering out new keys:
            for key in request.form:
                if key.startswith('new-arg-key') and request.form[key]:
                    # adding new fields in config['arguments']
                    key_no = key.split('-')[-1]
                    config.set('arguments', request.form[key], request.form['new-arg-value-' + key_no])
                elif key.startswith('new-config-key') and request.form[key]:
                    # adding new fields in config['configurations']
                    key_no = key.split('-')[-1]
                    config.set('configurations', request.form[key],
                               request.form['new-config-value-' + key_no])

            try:
                # if there is option in the file, then delete
                if config.has_option('arguments', request.form['option_title_args_delete']):
                    # deleting from the config file
                    config.remove_option('arguments', request.form['option_title_args_delete'])
            except Exception:
                print("Sorry ! No field found in delete in args")

            try:
                # if there is option in the file, then delete
                if config.has_option('configurations', request.form['option_title_config_delete']):
                    # deleting from the config file
                    config.remove_option('configurations', request.form['option_title_config_delete'])
            except Exception:
                print("Sorry ! No field found in delete in config")

            # writing all the changes to the file
            with open(conf_path, 'w') as configfile:
                config.write(configfile)

            new_args = collections.OrderedDict(config.items('arguments'))
            new_config = collections.OrderedDict(config.items('configurations'))
            len_jar = len(files)
            len_py = len(py_files)
            kt_len = len(kt_files)
            return self.render_template(
                'airflow/couture_config.html',
                title=title,
                Arguments=new_args,
                Configurations=new_config,
                Files=files,
                Py_Files=py_files,
                len_jar=len_jar,
                len_py=len_py,
                kt_len=kt_len,
                kt_Files=kt_files,
                group=group
            )
        else:
            len_jar = len(files)
            len_py = len(py_files)
            kt_len = len(kt_files)
            return self.render_template(
                'airflow/couture_config.html',
                title=title,
                len=len(args),
                Arguments=args,
                Configurations=configs,
                Files=files, Py_Files=py_files,
                len_jar=len_jar, len_py=len_py,
                kt_len=kt_len,
                group=group,
                kt_Files=kt_files)


class LdapConfView(AirflowBaseView):
    default_view = 'update_ldap_conf'

    @expose('/ldap', methods=['GET', 'POST'])
    @has_access
    @action_logging
    def update_ldap_conf(self):
        import collections
        import configparser as CP
        from airflow.configuration import AIRFLOW_HOME
        config = CP.ConfigParser()
        config.optionxform = str
        conf_path = os.path.normpath(os.path.join(AIRFLOW_HOME, *[os.pardir,
                                                                  'configs',
                                                                  'ldap.conf']))

        title = "Ldap Configuration"

        if request.method == 'POST':
            config.read(filenames=conf_path)
            args = collections.OrderedDict(config.items('ldap'))
            for i in args:
                config.set('ldap', i, request.form[i])
            with open(conf_path, 'w') as configfile:
                config.write(configfile)
            new_args = collections.OrderedDict(config.items('ldap'))
            return self.render_template(
                'airflow/ldap.html', title=title, Arguments=new_args)
        else:
            try:
                config.read(filenames=conf_path)
                args = collections.OrderedDict(config.items('ldap'))
                return self.render_template(
                    'airflow/ldap.html', title=title, Arguments=args)
            except CP.NoSectionError:
                return self.render_template(
                    'airflow/ldap.html', title=title, error='No LDAP Config Found')
            except Exception:
                error = '''Error while parsing LDAP conf file. Please check the
                           file and try again.'''
                return self.render_template(
                    'airflow/ldap.html', title=title, error=error)


class HelpView(AirflowBaseView):
    default_view = 'help'
    method_permission_name = {
        'help': 'show',
    }

    @expose('/help')
    @has_access
    def help(self):
        try:
            return redirect(url_for('static', filename='Couture_AI_Workflow_Orchestrator.pdf'))
        except Exception as e:
            return str(e)

    # @expose('/load_help')
    # @has_access
    # def file_downloads(self):
    #     try:
    #         return self.render_template('airflow/help.html')
    #     except Exception as e:
    #         return str(e)


class KeyTabView(AirflowBaseView):
    default_view = 'update_keytab'

    @expose('/keytab/<string:group>', methods=['GET', 'POST'])
    @has_access
    @action_logging
    def update_keytab(self, group):
        # NOTE: refactor this method.
        title = "Kerberos Configuration"
        add_to_dir = os.path.join(settings.HADOOP_CONFIGS_FOLDER, *[group, 'keytab'])
        os.makedirs(add_to_dir, exist_ok=True)
        file_name = os.path.join(add_to_dir, 'keytab.conf')
        principal = ''
        keytab_files = ''

        import configparser as CP
        import collections
        config = CP.ConfigParser()
        config.optionxform = str

        if os.path.exists(file_name):
            config.read(filenames=file_name)
        if 'arguments' not in config.sections():
            # Set default values here
            config.add_section('arguments')
            config.set('arguments', 'principal', principal)
            config.set('arguments', 'keytab', keytab_files)
            with open(file_name, 'w') as f:
                config.write(f)
            config.read(filenames=file_name)
        arguments = collections.OrderedDict(config.items('arguments'))
        args = arguments

        if request.method == 'POST':
            all_files = []
            for r, d, f in os.walk(add_to_dir):
                for file in f:
                    if file.endswith(".keytab"):
                        all_files.append(file)

            for i in arguments:
                if i == 'principal':
                    config.set('arguments', i, request.form[i])
                    principal = request.form[i]
                elif i != 'keytab':
                    config.set('arguments', i, request.form[i])
                elif i == 'keytab':
                    list_file = []
                    filenames = request.form.getlist('check')
                    for f in filenames:
                        fn = os.path.join(add_to_dir, f)
                        list_file.append(fn)
                    keytab_files = ",".join(list_file)
                    config.set('arguments', i, keytab_files)

            try:
                if config.has_option('arguments', request.form[
                        'option_title_args_delete']):  # if there is option in the file, then delete
                    # deleting from the config file
                    config.remove_option('arguments',
                                         request.form['option_title_args_delete'])
                else:
                    print("no such field exists in args now.")
            except Exception:
                print("Sorry ! No field found in delete in args")

            try:  # for deleting the keytab files from the folder
                del_filename = request.form['option_title_delete_Artifact']
                file_data = {}
                for r, d, f in os.walk(add_to_dir):
                    for file_name in f:
                        if file_name == del_filename:
                            os.remove(os.path.join(add_to_dir, file_name))
                            AirflowBaseView.audit_logging(
                                "keytab_deleted", file_name, request.environ['REMOTE_ADDR'])
                            flash('File Deleted!!', "warning")
                        else:
                            filePath = os.path.join(add_to_dir, file_name)
                            if os.path.exists(filePath) and filePath.endswith(".keytab"):
                                fileStatsObj = os.stat(filePath)
                                modificationTime = time.ctime(fileStatsObj[stat.ST_MTIME])
                                size = os.stat(filePath).st_size
                                size = AirflowBaseView.convert_size(size)
                                temp_dict = {'time': modificationTime.split(' ', 1)[1], 'size': size}
                                file_data[file_name] = temp_dict
                len_keytab = len(file_data)

                return redirect(url_for('KeyTabView.update_keytab', group=group))
            except Exception:
                print("Sorry ! No file to delete")

            target = os.path.join(add_to_dir)
            os.makedirs(target, exist_ok=True)

            try:
                for f in request.files.getlist("file"):   # for saving a file
                    filename = f.filename
                    # if filename.endswith(".keytab"):
                    destination = os.path.join(target, filename)
                    f.save(destination)
                    AirflowBaseView.audit_logging("keytab_added", filename, request.environ['REMOTE_ADDR'])
                    flash('File Uploaded!!',
                          "success")
            except Exception:
                print("No file selected!")

            # calling get_details without any extension
            file_data = self.get_details(add_to_dir, ".keytab")
            len_keytab = len(file_data)

            with open(file_name, 'w') as configfile:
                config.write(configfile)

            conf_path = os.path.join(settings.HADOOP_CONFIGS_FOLDER, *[group, 'couture-spark.conf'])
            if os.path.exists(conf_path):
                config.read(filenames=conf_path)
            else:
                config.add_section('arguments')
            config.set('arguments', 'principal', principal)
            config.set('arguments', 'keytab', keytab_files)
            with open(conf_path, 'w') as configfile:
                config.write(configfile)

            return redirect(url_for('KeyTabView.update_keytab', group=group))

        else:
            file_data = self.get_details(add_to_dir, ".keytab")
            len_keytab = len(file_data)
            all_files = []
            for r, d, f in os.walk(add_to_dir):
                for file in f:
                    if file.endswith(".keytab"):
                        all_files.append(file)
            return self.render_template('airflow/keytab.html',
                                        title=title,
                                        group=group,
                                        file_data=file_data,
                                        Arguments=args,
                                        len_keytab=len_keytab,
                                        Files=all_files)

    @expose("/keytab_download/<string:group>/<string:filename>", methods=['GET', 'POST'])
    @has_access
    def download(self, group, filename):  # for downloading the file passed in the filename
        add_to_dir = os.path.join(settings.HADOOP_CONFIGS_FOLDER, *[group])
        path_file = os.path.join(add_to_dir, filename)
        AirflowBaseView.audit_logging(
            'KeyTabView.download_keytab',
            f'{group}-{filename}',
            request.environ['REMOTE_ADDR'],
        )
        return send_file(path_file, as_attachment=True, conditional=True)


class JupyterNotebookView(GitIntegrationMixin, AirflowBaseView):
    default_view = 'jupyter_notebook'
    fs_path = settings.JUPYTER_HOME
    class_permission_name = 'Trained Models'
    method_permission_name = {
        'jupyter_notebook': 'access',
        'jupyter_git_status': 'access',
        'jupyter_git_logs': 'access',
        'push_view': 'access',
        'pull_view': 'access',
        'run_notebook': 'access'
    }

    # add this to global in GitIntegrationMixin
    config_section = 'JupyterNotebook'

    def guess_type(self, val):
        try:
            val = ast.literal_eval(val)
        except ValueError:
            pass
        return val

    def create_jupyter_dag(self, notebook, parameters, schedule=None):
        dag_id = "-".join(["JupyterNotebookExceution",
                           Path(notebook).resolve().stem,
                           datetime.now().strftime("%d-%m-%Y-%H-%M-%S")])
        username = g.user.username
        now = datetime.now()
        code = self.render_template('dags/default_jupyter_dag.jinja2',
                                    notebook=notebook,
                                    username=username,
                                    parameters=parameters,
                                    dag_id=dag_id,
                                    now=now,
                                    schedule=schedule)
        with open(os.path.join(settings.DAGS_FOLDER, dag_id + '.py'), 'w') as dag_file:
            dag_file.write(code)
        AirflowBaseView.audit_logging(
            'JupyterNoetbook.create_jupyter_dag',
            notebook,
            request.environ['REMOTE_ADDR'],
        )
        return dag_id

    @expose('/jupyter_notebook')
    @has_access
    @action_logging
    def jupyter_notebook(self):
        title = "Jupyter Notebook"
        notebooks = self.get_details(settings.JUPYTER_HOME, '.ipynb')
        current_status, logs = self.get_status()
        return self.render_template('airflow/jupyter_notebook.html',
                                    title=title,
                                    # TODO: Load modal in template using ajax
                                    git_template=self.get_git_template(),
                                    view=self.__class__.__name__,
                                    current_status=current_status,
                                    logs=logs,
                                    notebooks=notebooks)

    @expose('/jupyter/status')
    @has_access
    @action_logging
    def jupyter_git_status(self):
        current_status = self.git_status()
        return self.render_template('gitintegration/status_modal.html',
                                    view=self.__class__.__name__,
                                    current_status=current_status)

    @expose('/jupyter/logs')
    @has_access
    @action_logging
    def jupyter_git_logs(self):
        logs = self.git_logs("--pretty=%C(auto)%h %s, Author=<%aN>, Date=%ai")
        return self.render_template('gitintegration/logs_modal.html',
                                    view=self.__class__.__name__,
                                    logs=logs)

    @expose('/jupyter/commit/', methods=['POST'])
    @has_access
    @action_logging
    def commit_view(self):
        # TODO: Move this to GitIntegrationMixin
        form = request.form
        files_to_commit = []
        commit_file_prefix = 'commit-file-'
        for key, val in form.items():
            if key.startswith(commit_file_prefix) and val:
                files_to_commit.append(key[len(commit_file_prefix):])
        # print(files_to_commit)
        self.git_add(files_to_commit)
        self.git_commit(form['commit-msg'], g.user)
        # TODO: Refine flash message
        flash('Commited files successfully')
        return redirect(url_for('JupyterNotebookView.jupyter_notebook'))

    @expose('/jupyter/push/', methods=['GET', 'POST'])
    @has_access
    @action_logging
    def push_view(self):
        # TODO: Move this to GitIntegrationMixin
        push_status = self.git_push()
        if push_status:
            flash('Pushed successfully!')
        else:
            flash('Unknown error while pushing')
        return redirect(url_for('JupyterNotebookView.jupyter_notebook'))

    @expose('/jupyter/pull/', methods=['GET', 'POST'])
    @has_access
    @action_logging
    def pull_view(self):
        # TODO: Move this to GitIntegrationMixin
        pull_status = self.git_pull()
        if pull_status:
            flash('Pulled successfully!')
        else:
            flash('Unknown error while pulling')
        return redirect(url_for('JupyterNotebookView.jupyter_notebook'))

    @expose('/jupyter/run-notebook/', methods=['POST'])
    @has_access
    @action_logging
    def run_notebook(self):
        notebook = request.form.get('notebook', None)
        if not notebook:
            return make_response(('Missing notebook.', 500))
        parameters = {}
        for key, val in request.form.items():
            if key.startswith('param-key-'):
                key_no = str(key.split('-')[-1])
                parameters[val] = self.guess_type(request.form.get('param-value-' + key_no, ''))
        schedule = request.form.get('schedule')
        if schedule:
            try:
                croniter(schedule)
            except (CroniterBadCronError,
                    CroniterBadDateError,
                    CroniterNotAlphaError):
                flash('Bad Cron Schedule', category='error')
                return redirect(url_for('JupyterNotebookView.jupyter_notebook'))
        else:
            schedule = '@once'
        dag_id = self.create_jupyter_dag(notebook, parameters, schedule=schedule)
        flash('Your notebook was scheduled as {}, it should be reflected shortly.'.format(dag_id))

        _parse_dags(update_DagModel=True)
        unpause_dag(dag_id)
        # flash('If dags are paused on default, unpause the created dag.', category='info')
        return redirect(url_for('Airflow.graph', dag_id=dag_id))


class GitConfigView(GitIntegrationMixin, AirflowBaseView):
    default_view = 'git_config_view'
    class_permission_name = 'Git Configuration'
    method_permission_name = {
        'git_config_view': 'access'
    }
    fs_path = None

    def __init__(self, *args, **kwargs):
        super().__init__(*args, **kwargs)

    @expose('/git-configs', methods=['GET', 'POST'])
    @has_access
    @action_logging
    def git_config_view(self):
        config = self.read_config()
        if request.method == 'GET':
            return self.render_template('gitintegration/git_config_view.html',
                                        title='Git Configuration View',
                                        sections=self.get_sections(),
                                        keys=self.get_keys(),
                                        config=config)
        form = request.form
        section = form.get('section')
        if not section or section not in self.get_sections():
            return redirect(url_for('GitConfigView.git_config_view'))
        if not config.has_section(section):
            config[section] = {}
        for key in form.keys():
            if key.startswith('config-'):
                cleaned_key = key.split('-')[-1]
                config[section][cleaned_key] = form[key]
        self.write_config(config)
        # TODO: Refine flash message.
        flash('Git config for {}, set succesfully!'.format(section))
        return redirect(url_for('GitConfigView.git_config_view'))


class LivyConfigView(AirflowBaseView):
    default_view = 'livy_config_view'

    base_fs_path = Path(settings.LIVY_CONF_PATH)

    def __init__(self, *args, **kwargs):
        super().__init__(*args, **kwargs)
        # Path(self.fs_path).parent.mkdir(exist_ok=True)

    sections = [
        'kernel_python_credentials',
        'kernel_scala_credentials',
        'kernel_r_credentials',
    ]
    keys = {
        'username': {
            'type': 'text',
        },
        'password': {
            'type': 'text'
        },
        'url': {
            'text': 'url',
        },
        'auth': {
            'type': 'select',
            'options': ['None', 'Kerberos', 'Basic_Access']
        },
    }

    def get_sections(self):
        return self.sections

    def get_keys(self):
        return self.keys

    def read_config(self, fs_path):
        try:
            with open(fs_path) as f:
                return json.load(f)
        except (FileNotFoundError, json.decoder.JSONDecodeError,):
            default = {}
            for section in self.get_sections():
                default[section] = {}
            return default

    def write_config(self, config, fs_path):
        # create .sparkmagic dir.
        Path(fs_path).parent.mkdir(exist_ok=True)
        with open(fs_path, 'w') as f:
            json.dump(config, f)

    @expose('/livy-configs/<string:group>', methods=['GET', 'POST'])
    @has_access
    @action_logging
    def livy_config_view(self, group):
        fs_path = os.path.join(self.base_fs_path, *[group, '.sparkmagic', 'config.json'])
        config = self.read_config(fs_path)
        if request.method == 'GET':
            return self.render_template('livyconfig/livy_config_view.html',
                                        title='Livy Configuration View',
                                        config=self.read_config(fs_path),
                                        keys=self.get_keys(),
                                        sections=self.get_sections())
        form = request.form
        section = form.get('section')
        if not section or section not in self.get_sections():
            return redirect(url_for('LivyConfigView.livy_config_view'))

        for key in form.keys():
            if key.startswith('config-'):
                cleaned_key = key.split('-')[-1]
                config[section][cleaned_key] = form[key]
        self.write_config(config, fs_path)
        AirflowBaseView.audit_logging(
            'LivyConfView.livy_config_view',
            '',
            request.environ['REMOTE_ADDR'],
        )
        # TODO: Refine flash message.
        flash('Livy config for Config group {} : {}, set succesfully!'.format(group, section))
        return redirect(url_for('LivyConfigView.livy_config_view', group=group))


class AddDagView(AirflowBaseView):
    default_view = 'add_dag'
    class_permission_name = "Manage DAG"
    method_permission_name = {
        "add_dag": "access",
        "editdag": "access",
        "save_snippet": "access",
        "download": "access",
    }

    # TODO: Refactor this to use FileUploadBaseView.
    # TODO: Refactor Codebricks into its own view.

    # regex for validating filenames while adding new ones
    regex_valid_filenames = re.compile('^[A-Za-z0-9_@()-]+$')
    regex_valid_snippetnames = re.compile('^[\sA-Za-z0-9_@()-]+$') # noqa

    template_dag_file_path = os.path.join(
        app.root_path, *['..', 'config_templates', 'default_dag_template.py'])
    dag_file_template = ''
    try:
        with open(template_dag_file_path, 'r') as f:
            dag_file_template = f.read()
    except Exception:
        pass

    def __init__(self, *args, **kwargs):
        os.makedirs(settings.DAGS_FOLDER, exist_ok=True)
        super().__init__(*args, **kwargs)

    def get_dag_file_path(self, filename):
        # a dag id is sent instead of fileloc.
        if not filename.endswith('.py'):
            dag_orm = DagModel.get_dagmodel(filename)
            return os.path.join(dag_orm.fileloc)
        return os.path.join(settings.DAGS_FOLDER, filename)

    def get_snippet_metadata_path(self):
        return os.path.join(AIRFLOW_HOME, *['repo', 'dag-snippets.json'])

    def get_snippet_file_path(self, title):
        filename = self.snippet_title_to_file(title)
        return os.path.join(AIRFLOW_HOME, *['repo', filename])

    def get_snippets_metadata(self):
        snippets_path = self.get_snippet_metadata_path()
        with open(snippets_path) as f:
            return json.load(f)

    def get_snippets(self):
        snippets_path = self.get_snippet_metadata_path()
        if Path(snippets_path).exists():
            metadata = self.get_snippets_metadata()
            # print(metadata)
            for title in metadata.keys():
                try:
                    with open(self.get_snippet_file_path(title)) as codefile:
                        snippet = codefile.read()
                except Exception:
                    # print(e)
                    snippet = ''
                metadata[title] = {
                    'description': metadata[title],
                    'snippet': snippet
                }
            return metadata
        return dict()

    def snippet_title_to_file(self, title):
        return title.replace(' ', '_') + '.py'

    def save_snippets(self, metadata, new_snippet):
        """Save a new snippet in the repo

        Arguments:
            metadata {dict} -- with keys `title` and `description` of new snippet
            new_snippet {str} -- code of new snippet.
        """
        snippets = self.get_snippets_metadata()

        snippets[metadata['title']] = metadata['description']

        snippets_path = self.get_snippet_metadata_path()
        with open(snippets_path, 'w') as f:
            json.dump(snippets, f)

        with open(self.get_snippet_file_path(metadata['title']), 'w') as f:
            f.write(new_snippet)

    @expose('/add_dag', methods=['GET', 'POST'])
    @action_logging
    @has_access
    def add_dag(self):
        """This view adds or removes DAG files.
        """
        # TODO: Refactor this code further.
        # TODO: Change name of this view.
        title = "Add DAG"
        dags_dir = settings.DAGS_FOLDER

        if request.method == 'GET':
            del_filename = request.args.get('delete')
            if del_filename:
                # This will only scan the current directory. If we want to
                # scan sub directories, we use `os.walk` instead.
                for file_name in os.listdir(dags_dir):
                    if file_name.endswith(".py") and file_name == del_filename:
                        os.remove(self.get_dag_file_path(file_name))
                        AirflowBaseView.audit_logging('dag_deleted',
                                                      file_name,
                                                      request.environ['REMOTE_ADDR'])

                        # Thread to update DAGBAG.
                        threading.Thread(target=_parse_dags, args=(True,)).start()

                        flash('File ' + file_name + ' Deleted!!', "warning")
                        break
                # The below redirect makes sure that the ?delete=<filename>
                # is removed from the GET request, as we are redirecting user
                # with 0 GET args. This will prevent any accidental deletion of file.
                return redirect(url_for('AddDagView.add_dag'))
        elif request.method == 'POST':
            list_files = request.files.getlist("file")
            # check if a new filename has been sent to be created.
            filename = request.form.get('filename')
            if len(list_files) > 0:
                files_uploaded = 0
                for upload in request.files.getlist("file"):
                    filename = upload.filename
                    if self.regex_valid_filenames.match(Path(filename).resolve().stem):
                        destination = self.get_dag_file_path(filename)
                        upload.save(destination)
                        AirflowBaseView.audit_logging('dag_added',
                                                      filename,
                                                      request.environ['REMOTE_ADDR'])
                        files_uploaded += 1
                    elif filename:
                        flash('Only python files allowed !, ' + filename + ' not allowed', 'error')

                flash(str(files_uploaded) + ' files uploaded!!', 'success')
                _parse_dags(update_DagModel=True)

            elif filename:
                if self.regex_valid_filenames.match(filename):
                    filename = '.'.join([filename, 'py'])
                    if Path(filename).exists():
                        flash('Dag {} Already present.'.format(filename))
                    else:
                        insert_starter_content = request.form.get('insert-template-content')
                        return redirect(url_for('AddDagView.editdag', filename=filename, insert_starter_content=insert_starter_content, new=True))
                else:
                    flash('Invalid DAG name, DAG not created.', 'error')

            # the below redirect is to avoid form resubmission messages when
            # we refresh the page in the browser.
            return redirect(url_for('AddDagView.add_dag'))
        file_data = self.get_details(dags_dir, ".py")
        return self.render_template('airflow/add_dag.html', title=title, file_data=file_data)

    @expose("/editdag/<string:filename>/", methods=['GET', 'POST'])
    @action_logging
    @has_access
    def editdag(self, filename):
        # NOTE: filename can be the name of a dag file or a dag_id as well.
        fullpath = self.get_dag_file_path(filename)
        new = request.args.get('new', False)
        if not (new or Path(fullpath).exists()) and \
                self.regex_valid_filenames.match(Path(filename).resolve().stem):
            return make_response(('DAG not found', 404))
        if request.method == 'POST':
            code = request.form['code']
            with open(fullpath, 'w') as code_file:
                code_file.write(code)
                flash('Successfully saved !')
                AirflowBaseView.audit_logging(
                    "{}.{}".format(self.__class__.__name__, 'editdag'),
                    filename, request.environ['REMOTE_ADDR'])
                if new:
                    _parse_dags(update_DagModel=True)
                    # TODO Unpause dag here.
                    # unpause_dag(dag_id)
            return redirect(url_for('AddDagView.editdag', filename=filename))
        else:
            if new:
                insert_starter_content = request.args.get('insert_starter_content')
                if(insert_starter_content):
                    code = self.dag_file_template.replace("CoutureExample", os.path.splitext(filename)[0], 1)
                else:
                    code = ""
            else:
                with open(fullpath, 'r') as code_file:
                    code = code_file.read()

        return self.render_template("airflow/editdag.html",
                                    code=code,
                                    filename=filename,
                                    language_server_path = settings.LANGUAGE_SERVER_PATH                                    
                                    dags_folder_path=settings.DAGS_FOLDER,
                                    new=new,
                                    snippets=self.get_snippets())

    @expose("/save_snippet/<string:filename>", methods=['POST'])
    @has_access
    @action_logging
    def save_snippet(self, filename):
        snippet_file_path = self.get_snippet_metadata_path()

        # creating a path to tasks_folder (works for python >= 3.5)
        Path(snippet_file_path).parent.mkdir(parents=True, exist_ok=True)

        if request.method == 'POST':
            # snippets = self.get_snippets()

            metadata = {
                'title': request.form['title'],
                'description': request.form['description']
            }
            new_snippet = request.form['snippet']
            self.save_snippets(metadata, new_snippet)
            # with open(snippet_file_path, 'w') as f:
            #     json.dump(snippets, f)

            return redirect(url_for('AddDagView.editdag', filename=filename))
        return make_response(('METHOD_NOT_ALLOWED', 403))

    @expose("/dag_download/<string:filename>", methods=['GET', 'POST'])
    @has_access
    @action_logging
    def download(self, filename):
        path_file = self.get_dag_file_path(filename)
        return send_file(path_file, as_attachment=True)


######################################################################################
#                                    ModelViews
######################################################################################

class DagFilter(BaseFilter):
    def apply(self, query, func): # noqa
        if appbuilder.sm.has_all_dags_access():
            return query
        filter_dag_ids = appbuilder.sm.get_accessible_dag_ids()
        return query.filter(self.model.dag_id.in_(filter_dag_ids))


class AirflowModelView(ModelView):
    list_widget = AirflowModelListWidget
    page_size = PAGE_SIZE

    CustomSQLAInterface = wwwutils.CustomSQLAInterface


class SlaMissModelView(AirflowModelView):
    route_base = '/slamiss'

    datamodel = AirflowModelView.CustomSQLAInterface(SlaMiss)

    base_permissions = ['can_list']

    list_columns = ['dag_id', 'task_id', 'execution_date', 'email_sent', 'timestamp']
    add_columns = ['dag_id', 'task_id', 'execution_date', 'email_sent', 'timestamp']
    edit_columns = ['dag_id', 'task_id', 'execution_date', 'email_sent', 'timestamp']
    search_columns = ['dag_id', 'task_id', 'email_sent', 'timestamp', 'execution_date']
    base_order = ('execution_date', 'desc')
    base_filters = [['dag_id', DagFilter, lambda: []]]

    formatters_columns = {
        'task_id': wwwutils.task_instance_link,
        'execution_date': wwwutils.datetime_f('execution_date'),
        'timestamp': wwwutils.datetime_f('timestamp'),
        'dag_id': wwwutils.dag_link,
    }


class XComModelView(AirflowModelView):
    route_base = '/xcom'

    datamodel = AirflowModelView.CustomSQLAInterface(XCom)

    base_permissions = ['can_add', 'can_list', 'can_edit', 'can_delete']

    search_columns = ['key', 'value', 'timestamp', 'execution_date', 'task_id', 'dag_id']
    list_columns = ['key', 'value', 'timestamp', 'execution_date', 'task_id', 'dag_id']
    add_columns = ['key', 'value', 'execution_date', 'task_id', 'dag_id']
    edit_columns = ['key', 'value', 'execution_date', 'task_id', 'dag_id']
    base_order = ('execution_date', 'desc')

    base_filters = [['dag_id', DagFilter, lambda: []]]

    formatters_columns = {
        'task_id': wwwutils.task_instance_link,
        'execution_date': wwwutils.datetime_f('execution_date'),
        'timestamp': wwwutils.datetime_f('timestamp'),
        'dag_id': wwwutils.dag_link,
    }

    @action('muldelete', 'Delete', "Are you sure you want to delete selected records?",
            single=False)
    def action_muldelete(self, items):
        self.datamodel.delete_all(items)
        self.update_redirect()
        return redirect(self.get_redirect())

    def pre_add(self, item):
        item.execution_date = timezone.make_aware(item.execution_date)
        item.value = XCom.serialize_value(item.value)

    def pre_update(self, item):
        item.execution_date = timezone.make_aware(item.execution_date)
        item.value = XCom.serialize_value(item.value)


class ConnectionModelView(AirflowModelView):
    route_base = '/connection'

    datamodel = AirflowModelView.CustomSQLAInterface(Connection)

    base_permissions = ['can_add', 'can_list', 'can_edit', 'can_delete']

    extra_fields = ['extra__jdbc__drv_path', 'extra__jdbc__drv_clsname',
                    'extra__google_cloud_platform__project',
                    'extra__google_cloud_platform__key_path',
                    'extra__google_cloud_platform__keyfile_dict',
                    'extra__google_cloud_platform__scope',
                    'extra__google_cloud_platform__num_retries',
                    'extra__grpc__auth_type',
                    'extra__grpc__credential_pem_file',
                    'extra__grpc__scopes']
    list_columns = ['conn_id', 'conn_type', 'host', 'port', 'is_encrypted',
                    'is_extra_encrypted']
    add_columns = edit_columns = ['conn_id', 'conn_type', 'host', 'schema',
                                  'login', 'password', 'port', 'extra'] + extra_fields
    add_form = edit_form = ConnectionForm
    add_template = 'airflow/conn_create.html'
    edit_template = 'airflow/conn_edit.html'

    base_order = ('conn_id', 'asc')

    @action('muldelete', 'Delete', 'Are you sure you want to delete selected records?',
            single=False)
    @has_dag_access(can_dag_edit=True)
    def action_muldelete(self, items):
        self.datamodel.delete_all(items)
        self.update_redirect()
        return redirect(self.get_redirect())

    def process_form(self, form, is_created):
        formdata = form.data
        if formdata['conn_type'] in ['jdbc', 'google_cloud_platform', 'grpc']:
            extra = {
                key: formdata[key]
                for key in self.extra_fields if key in formdata}
            form.extra.data = json.dumps(extra)

    def prefill_form(self, form, pk):
        try:
            d = json.loads(form.data.get('extra', '{}'))
        except Exception:
            d = {}

        if not hasattr(d, 'get'):
            logging.warning('extra field for {} is not iterable'.format(
                form.data.get('conn_id', '<unknown>')))
            return

        for field in self.extra_fields:
            value = d.get(field, '')
            if value:
                field = getattr(form, field)
                field.data = value


class PoolModelView(AirflowModelView):
    route_base = '/pool'

    datamodel = AirflowModelView.CustomSQLAInterface(models.Pool)

    base_permissions = ['can_add', 'can_list', 'can_edit', 'can_delete']

    list_columns = ['pool', 'slots', 'used_slots', 'queued_slots']
    add_columns = ['pool', 'slots', 'description']
    edit_columns = ['pool', 'slots', 'description']

    base_order = ('pool', 'asc')

    @action('muldelete', 'Delete', 'Are you sure you want to delete selected records?',
            single=False)
    def action_muldelete(self, items):
        if any(item.pool == models.Pool.DEFAULT_POOL_NAME for item in items):
            flash("default_pool cannot be deleted", 'error')
            self.update_redirect()
            return redirect(self.get_redirect())
        self.datamodel.delete_all(items)
        self.update_redirect()
        return redirect(self.get_redirect())

    def pool_link(attr):
        pool_id = attr.get('pool')
        if pool_id is not None:
            url = url_for('TaskInstanceModelView.list', _flt_3_pool=pool_id)
            return Markup("<a href='{url}'>{pool_id}</a>").format(url=url, pool_id=pool_id)
        else:
            return Markup('<span class="label label-danger">Invalid</span>')

    def fused_slots(attr):
        pool_id = attr.get('pool')
        used_slots = attr.get('used_slots')
        if pool_id is not None and used_slots is not None:
            url = url_for('TaskInstanceModelView.list', _flt_3_pool=pool_id, _flt_3_state='running')
            return Markup("<a href='{url}'>{used_slots}</a>").format(url=url, used_slots=used_slots)
        else:
            return Markup('<span class="label label-danger">Invalid</span>')

    def fqueued_slots(attr):
        pool_id = attr.get('pool')
        queued_slots = attr.get('queued_slots')
        if pool_id is not None and queued_slots is not None:
            url = url_for('TaskInstanceModelView.list', _flt_3_pool=pool_id, _flt_3_state='queued')
            return Markup("<a href='{url}'>{queued_slots}</a>").format(url=url, queued_slots=queued_slots)
        else:
            return Markup('<span class="label label-danger">Invalid</span>')

    formatters_columns = {
        'pool': pool_link,
        'used_slots': fused_slots,
        'queued_slots': fqueued_slots
    }

    validators_columns = {
        'pool': [validators.DataRequired()],
        'slots': [validators.NumberRange(min=0)]
    }


class VariableModelView(AirflowModelView):
    route_base = '/variable'

    list_template = 'airflow/variable_list.html'
    edit_template = 'airflow/variable_edit.html'

    datamodel = AirflowModelView.CustomSQLAInterface(models.Variable)

    base_permissions = ['can_add', 'can_list', 'can_edit', 'can_delete', 'can_varimport']

    list_columns = ['key', 'val', 'is_encrypted']
    add_columns = ['key', 'val']
    edit_columns = ['key', 'val']
    search_columns = ['key', 'val']

    base_order = ('key', 'asc')

    def hidden_field_formatter(attr):
        key = attr.get('key')
        val = attr.get('val')
        if wwwutils.should_hide_value_for_key(key):
            return Markup('*' * 8)
        if val:
            return val
        else:
            return Markup('<span class="label label-danger">Invalid</span>')

    formatters_columns = {
        'val': hidden_field_formatter,
    }

    validators_columns = {
        'key': [validators.DataRequired()]
    }

    def prefill_form(self, form, id):
        if wwwutils.should_hide_value_for_key(form.key.data):
            form.val.data = '*' * 8

    @action('muldelete', 'Delete', 'Are you sure you want to delete selected records?',
            single=False)
    def action_muldelete(self, items):
        self.datamodel.delete_all(items)
        self.update_redirect()
        return redirect(self.get_redirect())

    @action('varexport', 'Export', '', single=False)
    def action_varexport(self, items):
        var_dict = {}
        d = json.JSONDecoder()
        for var in items:
            try:
                val = d.decode(var.val)
            except Exception:
                val = var.val
            var_dict[var.key] = val

        response = make_response(json.dumps(var_dict, sort_keys=True, indent=4))
        response.headers["Content-Disposition"] = "attachment; filename=variables.json"
        response.headers["Content-Type"] = "application/json; charset=utf-8"
        return response

    @expose('/varimport', methods=["POST"])
    @has_access
    @action_logging
    def varimport(self):
        try:
            out = request.files['file'].read()
            if not PY2 and isinstance(out, bytes):
                d = json.loads(out.decode('utf-8'))
            else:
                d = json.loads(out)
        except Exception:
            self.update_redirect()
            flash("Missing file or syntax error.", 'error')
            return redirect(self.get_redirect())
        else:
            suc_count = fail_count = 0
            for k, v in d.items():
                try:
                    models.Variable.set(k, v, serialize_json=isinstance(v, dict))
                except Exception as e:
                    logging.info('Variable import failed: {}'.format(repr(e)))
                    fail_count += 1
                else:
                    suc_count += 1
            flash("{} variable(s) successfully updated.".format(suc_count))
            if fail_count:
                flash("{} variable(s) failed to be updated.".format(fail_count), 'error')
            self.update_redirect()
            return redirect(self.get_redirect())


class JobModelView(AirflowModelView):
    route_base = '/job'

    datamodel = AirflowModelView.CustomSQLAInterface(jobs.BaseJob)

    base_permissions = ['can_list']

    list_columns = ['id', 'dag_id', 'state', 'job_type', 'start_date',
                    'end_date', 'latest_heartbeat',
                    'executor_class', 'hostname', 'unixname']
    search_columns = ['id', 'dag_id', 'state', 'job_type', 'start_date',
                      'end_date', 'latest_heartbeat', 'executor_class',
                      'hostname', 'unixname']

    base_order = ('start_date', 'desc')

    base_filters = [['dag_id', DagFilter, lambda: []]]

    formatters_columns = {
        'start_date': wwwutils.datetime_f('start_date'),
        'end_date': wwwutils.datetime_f('end_date'),
        'hostname': wwwutils.nobr_f('hostname'),
        'state': wwwutils.state_f,
        'latest_heartbeat': wwwutils.datetime_f('latest_heartbeat'),
    }


class DagRunModelView(AirflowModelView):
    route_base = '/dagrun'

    datamodel = AirflowModelView.CustomSQLAInterface(models.DagRun)

    base_permissions = ['can_list', 'can_add']

    add_columns = ['state', 'dag_id', 'execution_date', 'run_id', 'external_trigger', 'conf']
    list_columns = ['state', 'dag_id', 'execution_date', 'run_id', 'external_trigger']
    search_columns = ['state', 'dag_id', 'execution_date', 'run_id', 'external_trigger']

    base_order = ('execution_date', 'desc')

    base_filters = [['dag_id', DagFilter, lambda: []]]

    add_form = edit_form = DagRunForm

    formatters_columns = {
        'execution_date': wwwutils.datetime_f('execution_date'),
        'state': wwwutils.state_f,
        'start_date': wwwutils.datetime_f('start_date'),
        'dag_id': wwwutils.dag_link,
        'run_id': wwwutils.dag_run_link,
    }

    @action('muldelete', "Delete", "Are you sure you want to delete selected records?",
            single=False)
    @has_dag_access(can_dag_edit=True)
    @provide_session
    def action_muldelete(self, items, session=None):
        self.datamodel.delete_all(items)
        self.update_redirect()
        dirty_ids = []
        for item in items:
            dirty_ids.append(item.dag_id)
        return redirect(self.get_redirect())

    @action('set_running', "Set state to 'running'", '', single=False)
    @provide_session
    def action_set_running(self, drs, session=None):
        try:
            DR = models.DagRun
            count = 0
            dirty_ids = []
            for dr in session.query(DR).filter(
                    DR.id.in_([dagrun.id for dagrun in drs])).all():
                dirty_ids.append(dr.dag_id)
                count += 1
                dr.start_date = timezone.utcnow()
                dr.state = State.RUNNING
            session.commit()
            flash("{count} dag runs were set to running".format(count=count))
        except Exception as ex:
            flash(str(ex), 'error')
            flash('Failed to set state', 'error')
        return redirect(self.get_default_url())

    @action('set_failed', "Set state to 'failed'",
            "All running task instances would also be marked as failed, are you sure?",
            single=False)
    @provide_session
    def action_set_failed(self, drs, session=None):
        try:
            DR = models.DagRun
            count = 0
            dirty_ids = []
            altered_tis = []
            for dr in session.query(DR).filter(
                    DR.id.in_([dagrun.id for dagrun in drs])).all():
                dirty_ids.append(dr.dag_id)
                count += 1
                altered_tis += \
                    set_dag_run_state_to_failed(dagbag.get_dag(dr.dag_id),
                                                dr.execution_date,
                                                commit=True,
                                                session=session)
            altered_ti_count = len(altered_tis)
            flash(
                "{count} dag runs and {altered_ti_count} task instances "
                "were set to failed".format(count=count, altered_ti_count=altered_ti_count))
        except Exception:
            flash('Failed to set state', 'error')
        return redirect(self.get_default_url())

    @action('set_success', "Set state to 'success'",
            "All task instances would also be marked as success, are you sure?",
            single=False)
    @provide_session
    def action_set_success(self, drs, session=None):
        try:
            DR = models.DagRun
            count = 0
            dirty_ids = []
            altered_tis = []
            for dr in session.query(DR).filter(
                    DR.id.in_([dagrun.id for dagrun in drs])).all():
                dirty_ids.append(dr.dag_id)
                count += 1
                altered_tis += \
                    set_dag_run_state_to_success(dagbag.get_dag(dr.dag_id),
                                                 dr.execution_date,
                                                 commit=True,
                                                 session=session)
            altered_ti_count = len(altered_tis)
            flash(
                "{count} dag runs and {altered_ti_count} task instances "
                "were set to success".format(count=count, altered_ti_count=altered_ti_count))
        except Exception:
            flash('Failed to set state', 'error')
        return redirect(self.get_default_url())


class LogModelView(AirflowModelView):
    route_base = '/log'

    datamodel = AirflowModelView.CustomSQLAInterface(Log)

    base_permissions = ['can_list']

    list_columns = ['id', 'dttm', 'dag_id', 'task_id', 'event', 'execution_date',
                    'owner', 'extra', 'source_ip']
    search_columns = ['dag_id', 'task_id', 'execution_date', 'extra']

    base_order = ('dttm', 'desc')

    base_filters = [['dag_id', DagFilter, lambda: []]]

    formatters_columns = {
        'dttm': wwwutils.datetime_f('dttm'),
        'execution_date': wwwutils.datetime_f('execution_date'),
        'dag_id': wwwutils.dag_link,
    }


class TaskInstanceModelView(AirflowModelView):
    route_base = '/taskinstance'

    datamodel = AirflowModelView.CustomSQLAInterface(models.TaskInstance)

    base_permissions = ['can_list']

    page_size = PAGE_SIZE

    list_columns = ['state', 'dag_id', 'task_id', 'execution_date', 'operator',
                    'start_date', 'end_date', 'duration', 'job_id', 'hostname',
                    'unixname', 'priority_weight', 'queue', 'queued_dttm', 'try_number',
                    'pool', 'log_url']

    search_columns = ['state', 'dag_id', 'task_id', 'execution_date', 'hostname',
                      'queue', 'pool', 'operator', 'start_date', 'end_date']

    base_order = ('job_id', 'asc')

    base_filters = [['dag_id', DagFilter, lambda: []]]

    def log_url_formatter(attr):
        log_url = attr.get('log_url')
        return Markup(
            '<a href="{log_url}">'
            '    <span class="glyphicon glyphicon-book" aria-hidden="true">'
            '</span></a>').format(log_url=log_url)

    def duration_f(attr):
        end_date = attr.get('end_date')
        duration = attr.get('duration')
        if end_date and duration:
            return timedelta(seconds=duration)

    formatters_columns = {
        'log_url': log_url_formatter,
        'task_id': wwwutils.task_instance_link,
        'hostname': wwwutils.nobr_f('hostname'),
        'state': wwwutils.state_f,
        'execution_date': wwwutils.datetime_f('execution_date'),
        'start_date': wwwutils.datetime_f('start_date'),
        'end_date': wwwutils.datetime_f('end_date'),
        'queued_dttm': wwwutils.datetime_f('queued_dttm'),
        'dag_id': wwwutils.dag_link,
        'duration': duration_f,
    }

    @provide_session
    @action('clear', lazy_gettext('Clear'),
            lazy_gettext('Are you sure you want to clear the state of the selected task'
                         ' instance(s) and set their dagruns to the running state?'),
            single=False)
    def action_clear(self, tis, session=None):
        try:
            dag_to_tis = {}

            for ti in tis:
                dag = dagbag.get_dag(ti.dag_id)
                tis = dag_to_tis.setdefault(dag, [])
                tis.append(ti)

            for dag, tis in dag_to_tis.items():
                models.clear_task_instances(tis, session=session, dag=dag)

            session.commit()
            flash("{0} task instances have been cleared".format(len(tis)))
            self.update_redirect()
            return redirect(self.get_redirect())

        except Exception:
            flash('Failed to clear task instances', 'error')

    @provide_session
    def set_task_instance_state(self, tis, target_state, session=None):
        try:
            count = len(tis)
            for ti in tis:
                ti.set_state(target_state, session=session)
            session.commit()
            flash("{count} task instances were set to '{target_state}'".format(
                count=count, target_state=target_state))
        except Exception:
            flash('Failed to set state', 'error')

    @action('set_running', "Set state to 'running'", '', single=False)
    @has_dag_access(can_dag_edit=True)
    def action_set_running(self, tis):
        self.set_task_instance_state(tis, State.RUNNING)
        self.update_redirect()
        return redirect(self.get_redirect())

    @action('set_failed', "Set state to 'failed'", '', single=False)
    @has_dag_access(can_dag_edit=True)
    def action_set_failed(self, tis):
        self.set_task_instance_state(tis, State.FAILED)
        self.update_redirect()
        return redirect(self.get_redirect())

    @action('set_success', "Set state to 'success'", '', single=False)
    @has_dag_access(can_dag_edit=True)
    def action_set_success(self, tis):
        self.set_task_instance_state(tis, State.SUCCESS)
        self.update_redirect()
        return redirect(self.get_redirect())

    @action('set_retry', "Set state to 'up_for_retry'", '', single=False)
    @has_dag_access(can_dag_edit=True)
    def action_set_retry(self, tis):
        self.set_task_instance_state(tis, State.UP_FOR_RETRY)
        self.update_redirect()
        return redirect(self.get_redirect())

    def get_one(self, id):
        """
        As a workaround for AIRFLOW-252, this method overrides Flask-Admin's
        ModelView.get_one().

        TODO: this method should be removed once the below bug is fixed on
        Flask-Admin side. https://github.com/flask-admin/flask-admin/issues/1226
        """
        task_id, dag_id, execution_date = iterdecode(id)  # noqa
        execution_date = pendulum.parse(execution_date)
        return self.session.query(self.model).get((task_id, dag_id, execution_date))


class DagModelView(AirflowModelView):
    route_base = '/dagmodel'

    datamodel = AirflowModelView.CustomSQLAInterface(models.DagModel)

    base_permissions = ['can_list', 'can_show']

    list_columns = ['dag_id', 'is_paused', 'last_scheduler_run',
                    'last_expired', 'scheduler_lock', 'fileloc', 'owners']

    formatters_columns = {
        'dag_id': wwwutils.dag_link
    }

    base_filters = [['dag_id', DagFilter, lambda: []]]

    def get_query(self):
        """
        Default filters for model
        """
        return (
            super(DagModelView, self).get_query()
                                     .filter(or_(models.DagModel.is_active,
                                                 models.DagModel.is_paused))
                                     .filter(~models.DagModel.is_subdag)
        )

    def get_count_query(self):
        """
        Default filters for model
        """
        return (
            super(DagModelView, self).get_count_query()
                                     .filter(models.DagModel.is_active)
                                     .filter(~models.DagModel.is_subdag)
        )

    @has_access
    @permission_name("list")
    @provide_session
    @expose('/autocomplete')
    def autocomplete(self, session=None):
        query = unquote(request.args.get('query', ''))

        if not query:
            wwwutils.json_response([])

        # Provide suggestions of dag_ids and owners
        dag_ids_query = session.query(DagModel.dag_id.label('item')).filter(
            ~DagModel.is_subdag, DagModel.is_active,
            DagModel.dag_id.ilike('%' + query + '%'))

        owners_query = session.query(func.distinct(DagModel.owners).label('item')).filter(
            ~DagModel.is_subdag, DagModel.is_active,
            DagModel.owners.ilike('%' + query + '%'))

        # Hide paused dags
        if request.args.get('showPaused', 'True').lower() == 'false':
            dag_ids_query = dag_ids_query.filter(~DagModel.is_paused)
            owners_query = owners_query.filter(~DagModel.is_paused)

        filter_dag_ids = appbuilder.sm.get_accessible_dag_ids()
        if 'all_dags' not in filter_dag_ids:
            dag_ids_query = dag_ids_query.filter(DagModel.dag_id.in_(filter_dag_ids))
            owners_query = owners_query.filter(DagModel.dag_id.in_(filter_dag_ids))

        payload = [row[0] for row in dag_ids_query.union(owners_query).limit(10).all()]

        return wwwutils.json_response(payload)<|MERGE_RESOLUTION|>--- conflicted
+++ resolved
@@ -2345,7 +2345,6 @@
     default_view = 'version'
     changelogs = None
     filepath = settings.CHANGELOG_PATH
-<<<<<<< HEAD
     found_file = False
 	
     try:
@@ -2354,16 +2353,6 @@
             found_file = True			
     except IOError:
         pass
-=======
-
-    # temporary fix
-    # filepath = os.path.join(
-    #     app.root_path, *['..', 'changelog.yaml'])
-
-
-    with open (filepath, 'r') as f:
-        changelogs = yaml.safe_load(f)
->>>>>>> ecbc00c8
 
     @expose('/version')
     @has_access
