# -*- coding: utf-8 -*-
#
# Licensed to the Apache Software Foundation (ASF) under one
# or more contributor license agreements.  See the NOTICE file
# distributed with this work for additional information
# regarding copyright ownership.  The ASF licenses this file
# to you under the Apache License, Version 2.0 (the
# "License"); you may not use this file except in compliance
# with the License.  You may obtain a copy of the License at
#
#   http://www.apache.org/licenses/LICENSE-2.0
#
# Unless required by applicable law or agreed to in writing,
# software distributed under the License is distributed on an
# "AS IS" BASIS, WITHOUT WARRANTIES OR CONDITIONS OF ANY
# KIND, either express or implied.  See the License for the
# specific language governing permissions and limitations
# under the License.
#

<<<<<<< HEAD
version = '1.0rc'
=======
version = '1.10.6'
>>>>>>> 11d8c85b
<|MERGE_RESOLUTION|>--- conflicted
+++ resolved
@@ -18,8 +18,6 @@
 # under the License.
 #
 
-<<<<<<< HEAD
-version = '1.0rc'
-=======
-version = '1.10.6'
->>>>>>> 11d8c85b
+# airflow version = '1.10.6'
+# this is workflow version
+version = '1.0rc'